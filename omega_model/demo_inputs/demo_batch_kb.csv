--- conflicted
+++ resolved
@@ -6,13 +6,7 @@
 Context Case,String,Reference case,
 Analysis Final Year,#,2050,
 Consolidate Manufacturers,TRUE / FALSE,TRUE,
-<<<<<<< HEAD
-Run Effects Calculations,TRUE / FALSE,TRUE,
-Discount Values to Year,#,2021,
-Cost Accrual,end-of-year / beginning-of-year,end-of-year,
-=======
 Run Effects Calculations,TRUE / FALSE,FALSE,
->>>>>>> 3ed52a93
 ,,,
 Session Settings,,,
 Enable Session,TRUE / FALSE,TRUE,TRUE
