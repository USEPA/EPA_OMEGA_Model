--- conflicted
+++ resolved
@@ -225,7 +225,6 @@
     def init(cls):
         from policy.offcycle_credits import OffCycleCredits
         from policy.drive_cycles import DriveCycles
-        from context.cost_clouds import CostCloud
 
         # set base values
         base_values = ['cert_co2e_grams_per_mile',
@@ -251,13 +250,13 @@
                        ]
 
         # determine dynamic values
-        simulation_drive_cycles = list(set.intersection(set(CostCloud.cost_cloud_data_columns),
+        simulation_drive_cycles = list(set.intersection(set(omega_globals.options.CostCloud.cost_cloud_data_columns),
                                                         set(DriveCycles.drive_cycle_names)))
 
-        cls.offcycle_values = list(set.intersection(set(CostCloud.cost_cloud_data_columns),
+        cls.offcycle_values = list(set.intersection(set(omega_globals.options.CostCloud.cost_cloud_data_columns),
                                                     set(OffCycleCredits.offcycle_credit_names)))
 
-        cls.other_values = list(set(CostCloud.cost_cloud_data_columns).
+        cls.other_values = list(set(omega_globals.options.CostCloud.cost_cloud_data_columns).
                                 difference(base_values).
                                 difference(simulation_drive_cycles).
                                 difference(cls.offcycle_values))
@@ -796,12 +795,13 @@
 
     if type(from_vehicle) == VehicleFinal:
         # finish transfer from VehicleFinal to Vehicle
-        from context.cost_clouds import CostCloud
-
         if omega_globals.options.flat_context:
-            cost_cloud = CostCloud.get_cloud(omega_globals.options.flat_context_year, to_vehicle.cost_curve_class)
+            model_year = to_vehicle.model_year = omega_globals.options.flat_context_year
+            cost_cloud = omega_globals.options.CostCloud.get_cloud(to_vehicle)
+            to_vehicle.model_year = model_year
         else:
-            cost_cloud = CostCloud.get_cloud(to_vehicle.model_year, to_vehicle.cost_curve_class)
+            cost_cloud = omega_globals.options.CostCloud.get_cloud(to_vehicle)
+
         to_vehicle.cost_curve = to_vehicle.create_frontier_df(cost_cloud)  # create frontier, inc. generalized cost and policy effects
 
         to_vehicle.normalized_target_co2e_Mg = \
@@ -1043,7 +1043,7 @@
         cost_curve = calc_frontier(cost_cloud, 'cert_co2e_grams_per_mile',
                                    'new_vehicle_mfr_cost_dollars', allow_upslope=allow_upslope)
 
-        # CostCloud.plot_frontier(cost_cloud, self.cost_curve_class + '\nallow_upslope=%s, frontier_affinity_factor=%s' % (allow_upslope, o2.options.cost_curve_frontier_affinity_factor), cost_curve, 'cert_co2e_grams_per_mile', 'new_vehicle_mfr_cost_dollars')
+        # common.omega_functions.plot_frontier(cost_cloud, self.cost_curve_class + '\nallow_upslope=%s, frontier_affinity_factor=%s' % (allow_upslope, o2.options.cost_curve_frontier_affinity_factor), cost_curve, 'cert_co2e_grams_per_mile', 'new_vehicle_mfr_cost_dollars')
 
         # rename generic columns to vehicle-specific columns
         cost_curve = DecompositionAttributes.rename_decomposition_columns(self, cost_curve)
@@ -1310,119 +1310,6 @@
             template_errors = validate_template_column_names(filename, input_template_columns, df.columns, verbose=verbose)
 
             if not template_errors:
-<<<<<<< HEAD
-=======
-                # load data into database
-                for i in df.index:
-                    veh = VehicleFinal(
-                        name=df.loc[i, 'vehicle_name'],
-                        manufacturer_id=df.loc[i, 'manufacturer_id'],
-                        model_year=df.loc[i, 'model_year'],
-                        base_year_reg_class_id=df.loc[i, 'reg_class_id'],
-                        context_size_class=df.loc[i, 'context_size_class'],
-                        electrification_class=df.loc[i, 'electrification_class'],
-                        cost_curve_class=df.loc[i, 'cost_curve_class'],
-                        in_use_fuel_id=df.loc[i, 'in_use_fuel_id'],
-                        cert_fuel_id=df.loc[i, 'cert_fuel_id'],
-                        initial_registered_count=df.loc[i, 'sales'],
-                    )
-
-                    for attr, dc in zip(VehicleFinal.dynamic_attributes, VehicleFinal.dynamic_columns):
-                        veh.__setattr__(attr, df.loc[i, dc])
-
-                    if omega_globals.options.consolidate_manufacturers:
-                        veh.compliance_id = 'consolidated_OEM'
-                    else:
-                        veh.compliance_id = veh.manufacturer_id
-
-                    VehicleFinal.compliance_ids.add(veh.compliance_id)
-
-                    if veh.electrification_class == 'EV':
-                        veh.fueling_class = 'BEV'
-                    else:
-                        veh.fueling_class = 'ICE'
-
-                    veh.cert_direct_oncycle_co2e_grams_per_mile = df.loc[i, 'cert_direct_oncycle_co2e_grams_per_mile']
-                    veh.cert_direct_co2e_grams_per_mile = veh.cert_direct_oncycle_co2e_grams_per_mile  # TODO: minus any credits??
-
-                    veh.cert_co2e_grams_per_mile = None
-                    veh.cert_direct_kwh_per_mile = df.loc[i, 'cert_direct_oncycle_kwh_per_mile']  # TODO: veh.cert_direct_oncycle_kwh_per_mile?
-                    veh.onroad_direct_co2e_grams_per_mile = 0
-                    veh.onroad_direct_kwh_per_mile = 0
-
-                    vehicle_shares_dict['total'] += veh.initial_registered_count
-
-                    if veh.context_size_class not in vehicle_shares_dict:
-                        vehicle_shares_dict[veh.context_size_class] = 0
-
-                    vehicle_shares_dict[veh.context_size_class] += veh.initial_registered_count
-
-                    vehicles_list.append(veh)
-
-                    # assign user-definable market class
-                    veh.market_class_id = omega_globals.options.MarketClass.get_vehicle_market_class(veh)
-
-                    non_responsive_market_category = \
-                        omega_globals.options.MarketClass.get_non_responsive_market_category(veh.market_class_id)
-
-                    if non_responsive_market_category not in NewVehicleMarket.context_size_class_info_by_nrmc:
-                        NewVehicleMarket.context_size_class_info_by_nrmc[non_responsive_market_category] = dict()
-
-                    if veh.context_size_class not in \
-                            NewVehicleMarket.context_size_class_info_by_nrmc[non_responsive_market_category]:
-                        NewVehicleMarket.context_size_class_info_by_nrmc[non_responsive_market_category][veh.context_size_class] = \
-                            {'total': veh.initial_registered_count, 'share': 0}
-                    else:
-                        NewVehicleMarket.context_size_class_info_by_nrmc[non_responsive_market_category][veh.context_size_class]['total'] += \
-                            veh.initial_registered_count
-
-                    if veh.context_size_class not in NewVehicleMarket.context_size_classes:
-                        NewVehicleMarket.context_size_classes[veh.context_size_class] = veh.initial_registered_count
-                    else:
-                        NewVehicleMarket.context_size_classes[veh.context_size_class] += veh.initial_registered_count
-
-                    size_key = veh.compliance_id + '_' + veh.context_size_class
-                    if size_key not in NewVehicleMarket.manufacturer_context_size_classes:
-                        NewVehicleMarket.manufacturer_context_size_classes[size_key] = veh.initial_registered_count
-                    else:
-                        NewVehicleMarket.manufacturer_context_size_classes[size_key] += veh.initial_registered_count
-
-                    if verbose:
-                        print(veh)
-
-                # Update market share and create alternative vehicles (a BEV equivalent for every ICE vehicle, etc).
-                # Alternative vehicles maintain fleet utility mix across model years and prevent all future vehicles
-                # from becoming midsize car BEVs, for example, just because that's the dominant BEV in the base year
-                # fleet
-                for v in vehicles_list:
-                    v.base_year_market_share = v.initial_registered_count / vehicle_shares_dict['total']
-
-                    alt_veh = v.clone_vehicle(v)  # create alternative powertrain clone of vehicle
-                    if v.fueling_class == 'ICE':
-                        alt_veh.fueling_class = 'BEV'
-                        alt_veh.name = 'BEV of ' + v.name
-                        alt_veh.cost_curve_class = v.cost_curve_class.replace('ice_', 'bev_')
-                        alt_veh.in_use_fuel_id = "{'US electricity':1.0}"
-                        alt_veh.cert_fuel_id = "{'electricity':1.0}"
-                        alt_veh.market_class_id = v.market_class_id.replace('ICE', 'BEV')
-                    else:
-                        alt_veh.fueling_class = 'ICE'
-                        alt_veh.name = 'ICE of ' + v.name
-                        alt_veh.cost_curve_class = v.cost_curve_class.replace('bev_', 'ice_')
-                        alt_veh.in_use_fuel_id = "{'pump gasoline':1.0}"
-                        alt_veh.cert_fuel_id = "{'gasoline':1.0}"
-                        alt_veh.market_class_id = v.market_class_id.replace('BEV', 'ICE')
-                    alt_veh.cert_direct_oncycle_co2e_grams_per_mile = 0
-                    alt_veh.cert_direct_co2e_grams_per_mile = 0
-                    alt_veh.cert_direct_kwh_per_mile = 0
-
-                for nrmc in NewVehicleMarket.context_size_class_info_by_nrmc:
-                    for csc in NewVehicleMarket.context_size_class_info_by_nrmc[nrmc]:
-                        NewVehicleMarket.context_size_class_info_by_nrmc[nrmc][csc]['share'] = \
-                            NewVehicleMarket.context_size_class_info_by_nrmc[nrmc][csc]['total'] / vehicle_shares_dict[csc]
-
-                # calculate manufacturer base year context size class shares
->>>>>>> 78369666
                 from producer.manufacturers import Manufacturer
 
                 validation_dict = {'manufacturer_id': Manufacturer.manufacturers,
@@ -1442,7 +1329,6 @@
                             manufacturer_id=df.loc[i, 'manufacturer_id'],
                             model_year=df.loc[i, 'model_year'],
                             base_year_reg_class_id=df.loc[i, 'reg_class_id'],
-                            epa_size_class=df.loc[i, 'epa_size_class'],
                             context_size_class=df.loc[i, 'context_size_class'],
                             electrification_class=df.loc[i, 'electrification_class'],
                             cost_curve_class=df.loc[i, 'cost_curve_class'],
@@ -1635,8 +1521,6 @@
 
         from policy.policy_fuels import PolicyFuel
 
-        from context.cost_clouds import CostCloud
-
         # setup up dynamic attributes before metadata.create_all()
         vehicle_columns = get_template_columns(omega_globals.options.vehicles_file)
         VehicleFinal.dynamic_columns = list(
@@ -1665,8 +1549,11 @@
         init_fail += FuelPrice.init_from_file(omega_globals.options.context_fuel_prices_file,
                                               verbose=omega_globals.options.verbose)
 
-        init_fail += CostCloud.init_cost_clouds_from_file(omega_globals.options.vehicle_simulation_results_and_costs_file,
-                                                          verbose=omega_globals.options.verbose)
+        init_fail += omega_globals.options.CostCloud.\
+            init_cost_clouds_from_files(omega_globals.options.ice_vehicle_simulation_results_file,
+                                        omega_globals.options.bev_vehicle_simulation_results_file,
+                                        omega_globals.options.phev_vehicle_simulation_results_file,
+                                        verbose=omega_globals.options.verbose)
 
         init_fail += omega_globals.options.VehicleTargets.init_from_file(omega_globals.options.policy_targets_file,
                                                                          verbose=omega_globals.options.verbose)
