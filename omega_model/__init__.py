--- conflicted
+++ resolved
@@ -91,13 +91,10 @@
             self.database_dump_folder = self.output_folder + '__dump' + os.sep
             self.omega_model_path = path
             self.use_prerun_context_outputs = False
-<<<<<<< HEAD
-=======
             self.prerun_context_folder = ''
->>>>>>> c9494c64
             self.credit_market_efficiency = 1.0
             self.consolidate_manufacturers = None
-            self.include_manufacturers_list = ['Mazda', 'Nissan'] # 'all'
+            self.include_manufacturers_list = 'all'
             self.exclude_manufacturers_list = 'none'
             self.manufacturers_file = path + 'test_inputs/manufacturers.csv'
             self.vehicles_file = path + 'test_inputs/vehicles.csv'
