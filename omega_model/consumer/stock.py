--- conflicted
+++ resolved
@@ -98,11 +98,7 @@
             if reregistration_factor > 0:
                 annual_vmt = omega_globals.options.OnroadVMT.get_vmt(calendar_year, market_class_id, age)
 
-<<<<<<< HEAD
-                odometer = max(0, odometer_data[odometer_data['vehicle_id'].values == vehicle_id]['odometer'].values)
-=======
                 odometer = max(0, prior_odometer)
->>>>>>> 621511f5
                 odometer += annual_vmt
 
                 registered_count = initial_registered_count * reregistration_factor
