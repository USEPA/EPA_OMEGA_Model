"""

**Routines to powertrain cost.

----

**INPUT FILE FORMAT**

The file format consists of a one-row template header followed by a one-row data header and subsequent data
rows.  The template header uses a dynamic format.

File Type
    comma-separated values (CSV)

Template Header
    .. csv-table::

       input_template_name:,powertrain_cost,input_template_version:,0.1,``{optional_source_data_comment}``

Sample Data Columns
    .. csv-table::
        :widths: auto

        powertrain_type,item,value,quantity,dollar_basis,notes
        ICE,dollars_per_cylinder,((-28.814) * CYL + 726.27) * CYL * MARKUP_ICE,,2019,
        ICE,dollars_per_liter,((400) * LITERS) * MARKUP_ICE,,2019,
        ICE,gdi,((43.237) * CYL + 97.35) * MARKUP_ICE,,2019,

----

**CODE**

"""

print('importing %s' % __file__)

<<<<<<< HEAD
# from omega_model import *
=======
>>>>>>> d2b4d49d
from common.omega_types import *
from common.input_validation import *
from effects.general_functions import dollar_adjustment_factor

_cache = dict()


def get_trans(x):
    trans = ''
    flags = 0

    if x['trx10']:
        trans = 'TRX10'
        flags += 1
    elif x['trx11']:
        trans = 'TRX11'
        flags += 1
    elif x['trx12']:
        trans = 'TRX12'
        flags += 1
    elif x['trx21']:
        trans = 'TRX21'
        flags += 1
    elif x['trx22']:
        trans = 'TRX22'
        flags += 1
    elif x['ecvt']:
        trans = 'TRXCV'
        flags += 1

    if flags == 0:
        raise Exception('%s has no transmission tech flag' % x.vehicle_name)

    if flags > 1:
        raise Exception('%s has multiple transmission tech flags' % x.vehicle_name)

    return trans


class PowertrainCost(OMEGABase):
    """
    **Loads and provides access to powertrain cost data, provides methods to calculate powertrain costs.**

    """
    battery_cost_scalers = dict()

    @staticmethod
    def calc_cost(vehicle, pkg_info, powertrain_type):
        """
        Calculate the value of the response surface equation for the given powertrain type, cost curve class (tech
        package) for the full factorial combination of the iterable terms.

        Args:
            powertrain_type:
            vehicle (Vehicle): the vehicle to calc costs for
            pkg_info (dict-like): the necessary information for developing cost estimates.

        Returns:
            A list of cost values indexed the same as pkg_df.

        """
        market_class_id, model_year, base_year_cert_fuel_id = \
            vehicle.market_class_id, vehicle.model_year, vehicle.base_year_cert_fuel_id

        locals_dict = locals()

        if model_year <= 2022 or omega_globals.cumulative_battery_GWh['total'] == 0:
            learning_pev_battery_scaling_factor = 1
        else:
            CUMULATIVE_GWH = omega_globals.cumulative_battery_GWh[model_year - 1]
            learning_pev_battery_scaling_factor = eval(_cache['PEV', 'battery_GWh_learning_curve']['value'], {'np': np}, locals_dict)

        # markups and learning
        MARKUP_ICE = eval(_cache['ICE', 'markup']['value'], {'np': np}, locals_dict)
        MARKUP_HEV = eval(_cache['HEV', 'markup']['value'], {'np': np}, locals_dict)
        MARKUP_PHEV = eval(_cache['PHEV', 'markup']['value'], {'np': np}, locals_dict)
        MARKUP_BEV = eval(_cache['BEV', 'markup']['value'], {'np': np}, locals_dict)
        MARKUP_ALL = eval(_cache['ALL', 'markup']['value'], {'np': np}, locals_dict)

        learning_rate = eval(_cache['ALL', 'learning_rate']['value'], {'np': np}, locals_dict)
        learning_start = eval(_cache['ALL', 'learning_start']['value'], {'np': np}, locals_dict)
        legacy_sales_scaler_ice = eval(_cache['ICE', 'legacy_sales_learning_scaler']['value'], {'np': np}, locals_dict)
        legacy_sales_scaler_pev = eval(_cache['PEV', 'legacy_sales_learning_scaler']['value'], {'np': np}, locals_dict)
        sales_scaler_ice = eval(_cache['ICE', 'sales_scaler']['value'], {'np': np}, locals_dict)
        sales_scaler_pev = eval(_cache['PEV', 'sales_scaler']['value'], {'np': np}, locals_dict)
        cumulative_sales_ice = abs(sales_scaler_ice * (model_year - learning_start))
        cumulative_sales_pev = abs(sales_scaler_pev * (model_year - learning_start))
        learning_factor_ice = ((cumulative_sales_ice + legacy_sales_scaler_ice) / legacy_sales_scaler_ice) ** learning_rate
        learning_factor_pev = ((cumulative_sales_pev + legacy_sales_scaler_pev) / legacy_sales_scaler_pev) ** learning_rate
        if model_year < learning_start:
            learning_factor_ice = 1 / learning_factor_ice
            learning_factor_pev = 1 / learning_factor_pev

        weight_bins = (0, 3200, 3800, 4400, 5000, 5600, 6200, 14000)
        tractive_motor = 'dual'
        if (market_class_id.__contains__('non_hauling') and vehicle.drive_system < 4) or powertrain_type == 'HEV':
            tractive_motor = 'single'

        trans_cost = cyl_cost = liter_cost = 0
        high_eff_alt_cost = start_stop_cost = deac_pd_cost = deac_fc_cost = cegr_cost = atk2_cost = gdi_cost = 0
        turb12_cost = turb11_cost = 0
        twc_cost = gpf_cost = diesel_eas_cost = 0
        ac_leakage_cost = ac_efficiency_cost = 0
        induction_inverter_cost = 0
        turb_scaler = 1  # default value adjusted below for turb packages

        battery_cost = electrified_driveline_cost = motor_cost = induction_motor_cost = inverter_cost = 0
        obc_and_dcdc_converter_cost = hv_orange_cables_cost = lv_battery_cost = 0
        hvac_cost = single_speed_gearbox_cost = powertrain_cooling_loop_cost = 0
        charging_cord_kit_cost = dc_fast_charge_circuitry_cost = 0
        power_management_and_distribution_cost = brake_sensors_actuators_cost = 0
        additional_pair_of_half_shafts_cost = 0
        emachine_cost = 0
        gasoline_flag = diesel_flag = 0

        CURBWT = pkg_info['curbweight_lbs']
        # VEHICLE_SIZE_CLASS = np.array([weight_bins.index(min([v for v in weight_bins if cw < v])) for cw in CURBWT])
        VEHICLE_SIZE_CLASS = weight_bins.index(min([v for v in weight_bins if CURBWT < v]))

        # powertrain costs for anything with a liquid fueled engine
        if powertrain_type in ['ICE', 'HEV', 'PHEV', 'MHEV']:

            trans = get_trans(pkg_info)

            gasoline_flag = 1
            diesel_flag = 0
            if 'diesel' in base_year_cert_fuel_id:
                diesel_flag = 1
                gasoline_flag = 0

            CYL = pkg_info['engine_cylinders']
            LITERS = pkg_info['engine_displacement_L']

            locals_dict = locals()

            # PGM costs and loadings for gasoline
            if gasoline_flag == 1:
                PT_USD_PER_OZ = eval(_cache['ALL', 'pt_dollars_per_oz']['value'], {'np': np}, locals_dict)
                PD_USD_PER_OZ = eval(_cache['ALL', 'pd_dollars_per_oz']['value'], {'np': np}, locals_dict)
                RH_USD_PER_OZ = eval(_cache['ALL', 'rh_dollars_per_oz']['value'], {'np': np}, locals_dict)
                PT_GRAMS_PER_LITER_TWC = eval(_cache['ALL', 'twc_pt_grams_per_liter']['value'], {'np': np}, locals_dict)
                PD_GRAMS_PER_LITER_TWC = eval(_cache['ALL', 'twc_pd_grams_per_liter']['value'], {'np': np}, locals_dict)
                RH_GRAMS_PER_LITER_TWC = eval(_cache['ALL', 'twc_rh_grams_per_liter']['value'], {'np': np}, locals_dict)
                OZ_PER_GRAM = eval(_cache['ALL', 'troy_oz_per_gram']['value'], {'np': np}, locals_dict)  # note that these are Troy ounces

            turb_input_scaler = eval(_cache['ALL', 'turb_scaler']['value'], {'np': np}, locals_dict)

            learn = learning_factor_ice
            # determine trans and calc cost
            adj_factor = _cache['ALL', trans]['dollar_adjustment']
            trans_cost = eval(_cache['ALL', trans]['value'], {'np': np}, locals_dict) \
                         * adj_factor * learn

            # cylinder cost
            adj_factor = _cache['ALL', 'dollars_per_cylinder']['dollar_adjustment']
            cyl_cost = eval(_cache['ALL', 'dollars_per_cylinder']['value'], {'np': np}, locals_dict) \
                       * adj_factor * learn

            # displacement cost
            adj_factor = _cache['ALL', 'dollars_per_liter']['dollar_adjustment']
            liter_cost = eval(_cache['ALL', 'dollars_per_liter']['value'], {'np': np}, locals_dict) \
                         * adj_factor * learn

            # high efficiency alternator cost
            adj_factor = _cache['ALL', 'high_eff_alternator']['dollar_adjustment']
            high_eff_alt_cost = eval(_cache['ALL', 'high_eff_alternator']['value'], {'np': np}, locals_dict) \
                                * adj_factor * learn * pkg_info['high_eff_alternator']

            # start_stop cost
            adj_factor = _cache['ALL', 'start_stop']['dollar_adjustment']
            start_stop_cost = eval(_cache['ALL', 'start_stop']['value'], {'np': np}, locals_dict) \
                              * adj_factor * learn * pkg_info['start_stop']

            # deac_pd cost
            adj_factor = _cache['ALL', 'deac_pd']['dollar_adjustment']
            deac_pd_cost = eval(_cache['ALL', 'deac_pd']['value'], {'np': np}, locals_dict) \
                           * adj_factor * learn * pkg_info['deac_pd']

            # deac_fc cost
            adj_factor = _cache['ALL', 'deac_fc']['dollar_adjustment']
            deac_fc_cost = eval(_cache['ALL', 'deac_fc']['value'], {'np': np}, locals_dict) \
                           * adj_factor * learn * pkg_info['deac_fc']

            # cegr cost
            adj_factor = _cache['ALL', 'cegr']['dollar_adjustment']
            cegr_cost = eval(_cache['ALL', 'cegr']['value'], {'np': np}, locals_dict) \
                        * adj_factor * learn * pkg_info['cegr']

            # atk2 cost
            adj_factor = _cache['ALL', 'atk2']['dollar_adjustment']
            atk2_cost = eval(_cache['ALL', 'atk2']['value'], {'np': np}, locals_dict) \
                        * adj_factor * learn * pkg_info['atk2']

            # gdi cost
            adj_factor = _cache['ALL', 'gdi']['dollar_adjustment']
            gdi_cost = eval(_cache['ALL', 'gdi']['value'], {'np': np}, locals_dict) \
                       * adj_factor * learn * pkg_info['gdi']

            # turb12 cost
            adj_factor = _cache['ALL', 'turb12']['dollar_adjustment']
            turb12_cost = eval(_cache['ALL', 'turb12']['value'], {'np': np}, locals_dict) \
                          * adj_factor * learn * pkg_info['turb12']

            # turb11 cost
            adj_factor = _cache['ALL', 'turb11']['dollar_adjustment']
            turb11_cost = eval(_cache['ALL', 'turb11']['value'], {'np': np}, locals_dict) \
                          * adj_factor * learn * pkg_info['turb11']

            turb_scaler += (turb_input_scaler - turb_scaler) * (pkg_info['turb11'] | pkg_info['turb12'])

            # 3-way catalyst cost
            if gasoline_flag == 1:
                adj_factor_sub = _cache['ALL', 'twc_substrate']['dollar_adjustment']
                adj_factor_wash = _cache['ALL', 'twc_washcoat']['dollar_adjustment']
                adj_factor_can = _cache['ALL', 'twc_canning']['dollar_adjustment']
                TWC_SWEPT_VOLUME = eval(_cache['ALL', 'twc_swept_volume']['value'], {'np': np}, locals_dict)
                locals_dict = locals()
                twc_substrate = eval(_cache['ALL', 'twc_substrate']['value'], {'np': np}, locals_dict) \
                                * adj_factor_sub * learn
                twc_washcoat = eval(_cache['ALL', 'twc_washcoat']['value'], {'np': np}, locals_dict) \
                               * adj_factor_wash * learn
                twc_canning = eval(_cache['ALL', 'twc_canning']['value'], {'np': np}, locals_dict) \
                              * adj_factor_can * learn
                twc_pgm = eval(_cache['ALL', 'twc_pgm']['value'], {'np': np}, locals_dict)
                twc_cost = (twc_substrate + twc_washcoat + twc_canning + twc_pgm)

                # gpf cost
                adj_factor_gpf = _cache['ALL', 'gpf_cost']['dollar_adjustment']
                locals_dict = locals()
                gpf_cost = eval(_cache['ALL', 'gpf_cost']['value'], {'np': np}, locals_dict) \
                           * adj_factor_gpf * learn

            # diesel exhaust aftertreatment cost
            elif diesel_flag == 1:
                adj_factor_diesel_eas = _cache['ALL', 'diesel_aftertreatment_system']['dollar_adjustment']
                locals_dict = locals()
                diesel_eas_cost = eval(_cache['ALL', 'diesel_aftertreatment_system']['value'], {'np': np}, locals_dict) \
                                  * adj_factor_diesel_eas * learn

        if powertrain_type in ['MHEV', 'HEV', 'PHEV', 'BEV']:

            if powertrain_type == 'PHEV' or powertrain_type == 'BEV':
                learn = learning_factor_pev

            KWH = pkg_info['battery_kwh']
            KW = pkg_info['motor_kw']

            if powertrain_type == 'HEV':
                obc_kw = 0
            elif powertrain_type == 'MHEV':
                obc_kw = 0
            elif powertrain_type == 'PHEV':
                obc_kw = 1.9 # * np.ones_like(KWH)
                if KWH < 10:
                    obc_kw = 1.1
                elif KWH < 7:
                    obc_kw = 0.7
                # obc_kw[KWH < 10] = 1.1
                # obc_kw[KWH < 7] = 0.7
            else:
                obc_kw = 19 # * np.ones_like(KWH)
                if KWH < 100:
                    obc_kw = 11
                elif KWH < 70:
                    obc_kw = 7
                # obc_kw[KWH < 100] = 11
                # obc_kw[KWH < 70] = 7

            dcdc_converter_kw = eval(_cache[powertrain_type, 'DCDC_converter_kW']['value'], {'np': np}, locals_dict)

            OBC_AND_DCDC_CONVERTER_KW = dcdc_converter_kw + obc_kw

            locals_dict = locals()

            # battery cost
            if powertrain_type in ['MHEV', 'HEV', 'PHEV', 'BEV']:
                # battery_cost_scaler_dict \
                #     = eval(_cache['ALL', 'battery_cost_scalers']['value'], {'np': np}, locals_dict)
                #
                # if model_year in battery_cost_scaler_dict['scaler'].keys():
                #     cost_scaler = battery_cost_scaler_dict['scaler'][model_year]
                # elif model_year in PowertrainCost.battery_cost_scalers:
                #     cost_scaler = PowertrainCost.battery_cost_scalers[model_year]
                # else:
                #     min_year = max([yr for yr in battery_cost_scaler_dict['scaler'].keys() if yr < model_year])
                #     max_year = min([yr for yr in battery_cost_scaler_dict['scaler'].keys() if yr > model_year])
                #     min_year_scaler = battery_cost_scaler_dict['scaler'][min_year]
                #     max_year_scaler = battery_cost_scaler_dict['scaler'][max_year]
                #
                #     m = (max_year_scaler - min_year_scaler) / (max_year - min_year)
                #     cost_scaler = m * (model_year - min_year) + min_year_scaler
                #
                #     PowertrainCost.battery_cost_scalers[model_year] = cost_scaler

                adj_factor = _cache[powertrain_type, 'battery']['dollar_adjustment']
                battery_cost = eval(_cache[powertrain_type, 'battery']['value'], {'np': np}, locals_dict) \
                               * adj_factor * learning_pev_battery_scaling_factor

            if powertrain_type == 'BEV':
                battery_offset_dict = eval(_cache[powertrain_type, 'battery_offset']['value'], {'np': np}, locals_dict)
                battery_offset_min_year = min(battery_offset_dict['dollars_per_kwh'].keys())
                battery_offset_max_year = max(battery_offset_dict['dollars_per_kwh'].keys())
                if battery_offset_min_year <= model_year <= battery_offset_max_year:
                    battery_offset = battery_offset_dict['dollars_per_kwh'][model_year] * KWH
                    battery_cost += battery_offset

            # electrified powertrain cost
            adj_factor = _cache[powertrain_type, f'motor_{tractive_motor}']['dollar_adjustment']
            quantity = _cache[powertrain_type, f'motor_{tractive_motor}']['quantity']
            motor_cost = eval(_cache[powertrain_type, f'motor_{tractive_motor}']['value'], {'np': np}, locals_dict) \
                         * adj_factor * learn * quantity

            adj_factor = _cache[powertrain_type, f'inverter_{tractive_motor}']['dollar_adjustment']
            quantity = _cache[powertrain_type, f'inverter_{tractive_motor}']['quantity']
            inverter_cost = eval(_cache[powertrain_type, f'inverter_{tractive_motor}']['value'], {'np': np}, locals_dict) \
                            * adj_factor * learn * quantity

            adj_factor = _cache[powertrain_type, f'induction_motor_{tractive_motor}']['dollar_adjustment']
            quantity = _cache[powertrain_type, f'induction_motor_{tractive_motor}']['quantity']
            induction_motor_cost = eval(_cache[powertrain_type, f'induction_motor_{tractive_motor}']['value'], {'np': np}, locals_dict) \
                                   * adj_factor * learn * quantity

            adj_factor = _cache[powertrain_type, f'induction_inverter_{tractive_motor}']['dollar_adjustment']
            quantity = _cache[powertrain_type, f'induction_inverter_{tractive_motor}']['quantity']
            induction_inverter_cost = eval(_cache[powertrain_type, f'induction_inverter_{tractive_motor}']['value'], {'np': np}, locals_dict) \
                                      * adj_factor * learn * quantity

            adj_factor = _cache[powertrain_type, 'OBC_and_DCDC_converter']['dollar_adjustment']
            quantity = _cache[powertrain_type, 'OBC_and_DCDC_converter']['quantity']
            obc_and_dcdc_converter_cost = eval(_cache[powertrain_type, 'OBC_and_DCDC_converter']['value'], {'np': np}, locals_dict) \
                                          * adj_factor * learn * quantity

            adj_factor = _cache[powertrain_type, 'HV_orange_cables']['dollar_adjustment']
            quantity = _cache[powertrain_type, 'HV_orange_cables']['quantity']
            hv_orange_cables_cost = eval(_cache[powertrain_type, 'HV_orange_cables']['value'], {'np': np}, locals_dict) \
                                    * adj_factor * learn * quantity

            adj_factor = _cache[powertrain_type, f'single_speed_gearbox_{tractive_motor}']['dollar_adjustment']
            quantity = _cache[powertrain_type, f'single_speed_gearbox_{tractive_motor}']['quantity']
            single_speed_gearbox_cost = eval(_cache[powertrain_type, f'single_speed_gearbox_{tractive_motor}']['value'], {'np': np}, locals_dict) \
                                        * adj_factor * learn * quantity

            adj_factor = _cache[powertrain_type, f'powertrain_cooling_loop_{tractive_motor}']['dollar_adjustment']
            quantity = _cache[powertrain_type, f'powertrain_cooling_loop_{tractive_motor}']['quantity']
            powertrain_cooling_loop_cost = eval(_cache[powertrain_type, f'powertrain_cooling_loop_{tractive_motor}']['value'], {'np': np}, locals_dict) \
                                           * adj_factor * learn * quantity

            adj_factor = _cache[powertrain_type, 'charging_cord_kit']['dollar_adjustment']
            quantity = _cache[powertrain_type, 'charging_cord_kit']['quantity']
            charging_cord_kit_cost = eval(_cache[powertrain_type, 'charging_cord_kit']['value'], {'np': np}, locals_dict) \
                                     * adj_factor * learn * quantity

            adj_factor = _cache[powertrain_type, 'DC_fast_charge_circuitry']['dollar_adjustment']
            quantity = _cache[powertrain_type, 'DC_fast_charge_circuitry']['quantity']
            dc_fast_charge_circuitry_cost = eval(_cache[powertrain_type, 'DC_fast_charge_circuitry']['value'], {'np': np}, locals_dict) \
                                            * adj_factor * learn * quantity

            adj_factor = _cache[powertrain_type, 'power_management_and_distribution']['dollar_adjustment']
            quantity = _cache[powertrain_type, 'power_management_and_distribution']['quantity']
            power_management_and_distribution_cost = eval(_cache[powertrain_type, 'power_management_and_distribution']['value'], {'np': np}, locals_dict) \
                                                     * adj_factor * learn * quantity

            adj_factor = _cache[powertrain_type, 'brake_sensors_actuators']['dollar_adjustment']
            quantity = _cache[powertrain_type, 'brake_sensors_actuators']['quantity']
            brake_sensors_actuators_cost = eval(_cache[powertrain_type, 'brake_sensors_actuators']['value'], {'np': np}, locals_dict) \
                                           * adj_factor * learn * quantity

            adj_factor = _cache[powertrain_type, f'additional_pair_of_half_shafts_{tractive_motor}']['dollar_adjustment']
            quantity = _cache[powertrain_type, f'additional_pair_of_half_shafts_{tractive_motor}']['quantity']
            additional_pair_of_half_shafts_cost = eval(_cache[powertrain_type, f'additional_pair_of_half_shafts_{tractive_motor}']['value'], {'np': np}, locals_dict) \
                                                  * adj_factor * learn * quantity

            emachine_cost = motor_cost + induction_motor_cost

            electrified_driveline_cost = inverter_cost + induction_inverter_cost \
                                         + obc_and_dcdc_converter_cost + hv_orange_cables_cost \
                                         + single_speed_gearbox_cost + powertrain_cooling_loop_cost \
                                         + charging_cord_kit_cost + dc_fast_charge_circuitry_cost \
                                         + power_management_and_distribution_cost + brake_sensors_actuators_cost \
                                         + additional_pair_of_half_shafts_cost

        # ac leakage cost
        adj_factor = _cache['ALL', 'ac_leakage']['dollar_adjustment']
        ac_leakage_cost = eval(_cache['ALL', 'ac_leakage']['value'], {'np': np}, locals_dict) \
                          * adj_factor * learning_factor_ice

        # ac efficiency cost
        adj_factor = _cache['ALL', 'ac_efficiency']['dollar_adjustment']
        ac_efficiency_cost = eval(_cache['ALL', 'ac_efficiency']['value'], {'np': np}, locals_dict) \
                             * adj_factor * learning_factor_ice

        # low voltage battery and hvac
        adj_factor = _cache[powertrain_type, 'LV_battery']['dollar_adjustment']
        quantity = _cache[powertrain_type, 'LV_battery']['quantity']
        lv_battery_cost = eval(_cache[powertrain_type, 'LV_battery']['value'], {'np': np}, locals_dict) \
                          * adj_factor * learn * quantity

        adj_factor = _cache[powertrain_type, 'HVAC']['dollar_adjustment']
        quantity = _cache[powertrain_type, 'HVAC']['quantity']
        hvac_cost = eval(_cache[powertrain_type, 'HVAC']['value'], {'np': np}, locals_dict) \
                    * adj_factor * learn * quantity

        diesel_engine_cost_scaler = 1
        if diesel_flag == 1:
            diesel_engine_cost_scaler = eval(_cache['ALL', 'diesel_engine_cost_scaler']['value'], {'np': np}, locals_dict)

        engine_cost = (cyl_cost + liter_cost) * turb_scaler * diesel_engine_cost_scaler \
                      + deac_pd_cost + deac_fc_cost \
                      + cegr_cost + atk2_cost + gdi_cost \
                      + turb12_cost + turb11_cost \
                      + twc_cost + gpf_cost + diesel_eas_cost

        driveline_cost = trans_cost \
                         + high_eff_alt_cost + start_stop_cost \
                         + ac_leakage_cost + ac_efficiency_cost \
                         + lv_battery_cost + hvac_cost

        return engine_cost, driveline_cost, emachine_cost, battery_cost, electrified_driveline_cost

    @staticmethod
    def init_from_file(filename, verbose=False):
        """

        Initialize class data from input file.

        Args:
            filename (str): name of input file
            verbose (bool): enable additional console and logfile output if True

        Returns:
            List of template/input errors, else empty list on success

        """
        _cache.clear()

        if verbose:
            omega_log.logwrite('\nInitializing PowertrainCost from %s...' % filename)
        input_template_name = 'powertrain_cost'
        input_template_version = 0.1
        input_template_columns = {'powertrain_type', 'item', 'value', 'quantity', 'dollar_basis', 'notes'}

        template_errors = validate_template_version_info(filename, input_template_name, input_template_version,
                                                         verbose=verbose)
        if not template_errors:

            df = pd.read_csv(filename, skiprows=1)

            template_errors = validate_template_column_names(filename, input_template_columns, df.columns,
                                                             verbose=verbose)

            if not template_errors:

                df['value'] = df['value'] \
                    .apply(lambda x: str.replace(x, 'max(', 'np.maximum(').replace('min(', 'np.minimum('))

                cost_keys = zip(df['powertrain_type'], df['item'])

                for cost_key in cost_keys:

                    _cache[cost_key] = dict()
                    powertrain_type, item = cost_key

                    cost_info = df[(df['powertrain_type'] == powertrain_type) & (df['item'] == item)].iloc[0]

                    if cost_info['quantity'] >= 1:
                        quantity = cost_info['quantity']
                    else:
                        quantity = 0

                    _cache[cost_key] = {'value': dict(),
                                        'quantity': quantity,
                                        'dollar_adjustment': 1}

                    if cost_info['dollar_basis'] > 0:
                        adj_factor = dollar_adjustment_factor('ip_deflators', int(cost_info['dollar_basis']))
                        _cache[cost_key]['dollar_adjustment'] = adj_factor

                    _cache[cost_key]['value'] = compile(str(cost_info['value']), '<string>', 'eval')

        return template_errors<|MERGE_RESOLUTION|>--- conflicted
+++ resolved
@@ -34,10 +34,6 @@
 
 print('importing %s' % __file__)
 
-<<<<<<< HEAD
-# from omega_model import *
-=======
->>>>>>> d2b4d49d
 from common.omega_types import *
 from common.input_validation import *
 from effects.general_functions import dollar_adjustment_factor
