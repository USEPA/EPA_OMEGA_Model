--- conflicted
+++ resolved
@@ -305,7 +305,7 @@
                                    echo_console=True)
 
                 candidate_mfr_composite_vehicles, pre_production_vehicles, producer_decision, market_class_tree, \
-                producer_compliant = \
+                producer_compliant, GWh_limit = \
                     compliance_search.search_production_options(compliance_id, calendar_year,
                                                                 producer_decision_and_response,
                                                                 producer_consumer_iteration_num,
@@ -374,7 +374,6 @@
         credit_banks[compliance_id].transaction_log.to_csv(
             omega_globals.options.output_folder + omega_globals.options.session_unique_name +
             ' %s GHG_credit_transactions.csv' % compliance_id, index=False)
-
 
     iteration_log_df = pd.DataFrame(iteration_log)
 
@@ -1630,17 +1629,6 @@
 
             session_runtime_options.consolidate_manufacturers = consolidate[omega_globals.pass_num]
 
-<<<<<<< HEAD
-            # TODO: this will need to be fixed for pre-run context:
-            # if session_runtime_options.context_new_vehicle_generalized_costs_file is None:
-            session_runtime_options.context_new_vehicle_generalized_costs_file = \
-                'context_new_vehicle_prices_%d.csv' % session_runtime_options.consolidate_manufacturers
-
-            # TODO: this will need to be fixed for pre-run context:
-            # if session_runtime_options.sales_share_calibration_file is None:
-            session_runtime_options.sales_share_calibration_file = \
-                'context_sales_share_calibration_%d.csv' % session_runtime_options.consolidate_manufacturers
-=======
             session_runtime_options.context_new_vehicle_generalized_costs_file = \
                 '%s%scontext_new_vehicle_prices_%d.csv' % \
                 (session_runtime_options.prerun_context_folder, os.sep,
@@ -1650,7 +1638,6 @@
                 '%s%scontext_sales_share_calibration_%d.csv' % \
                 (session_runtime_options.prerun_context_folder, os.sep,
                  session_runtime_options.consolidate_manufacturers)
->>>>>>> c9494c64
 
             session_runtime_options.output_folder = session_runtime_options.output_folder_base\
                 .replace(session_runtime_options.output_folder_base,
