"""

post-compliance-modeling output generation (charts, summary files, etc)


----

**CODE**

"""
import numpy as np

from omega_model import *
from common.omega_plot import *
from policy.credit_banking import CreditBank
from producer.vehicle_annual_data import VehicleAnnualData
import consumer

market_classes = []
market_categories = []

vehicle_data = []
vehicle_annual_data = None
mfr_cost_data = None
mfr_market_share_results = None


def run_postproc(iteration_log, credit_banks):
    """
    Generate charts and output files for a single simulation

    Args:
        iteration_log (DataFrame): dataframe storing information on producer-consumer iteration
        credit_banks (dict of CreditBanks): credit banking information per compliance_id

    Returns:
        Results summary DataFrame

    """
    from producer.vehicles import Vehicle
    import pandas as pd
    global vehicle_data, vehicle_annual_data

    global market_classes, market_categories
    market_classes = omega_globals.options.MarketClass.market_classes
    market_categories = omega_globals.options.MarketClass.market_categories

    global mfr_cost_data
    mfr_cost_data = None
    mfr_market_share_results = None

    if not omega_globals.options.standalone_run:
        omega_log.logwrite('%s: Post Processing ...' % omega_globals.options.session_name)

    vehicle_years = list(range(omega_globals.options.analysis_initial_year - 1,
                               omega_globals.options.analysis_final_year + 1))

    vehicle_data = [v for v in omega_globals.finalized_vehicles if v.in_production]

    # index vehicle annual data by vehicle id and age for quick access
    vehicle_annual_data_df = pd.DataFrame(VehicleAnnualData._data).set_index(['compliance_id', 'vehicle_id', 'age'])
    vehicle_annual_data = vehicle_annual_data_df.to_dict(orient='index')

    analysis_years = vehicle_years[1:]

    vehicles_table = pd.DataFrame([v.to_dict(types=[int, float, bool, str, np.int64, np.float64])
                                   for v in omega_globals.finalized_vehicles])
    vehicles_table.to_csv(
        omega_globals.options.output_folder + omega_globals.options.session_unique_name + '_vehicles.csv',
        columns=sorted(vehicles_table.columns), index=False)

    vehicle_annual_data_df.to_csv(omega_globals.options.output_folder + omega_globals.options.session_unique_name
                                  + '_vehicle_annual_data.csv', columns=sorted(vehicle_annual_data_df.columns))

    manufacturer_ids = sorted(vehicles_table['manufacturer_id'].unique())

    if omega_globals.manufacturer_aggregation and omega_globals.options.consolidate_manufacturers and len(manufacturer_ids) > 1:
        # create individual OEM annual data from production vehicle data
        from producer.manufacturer_annual_data import ManufacturerAnnualData
        from producer.vehicle_aggregation import aggregation_columns

        vehicles_table = dataframe_to_numeric(vehicles_table)

        # generate after-the-fact manufacturer annual data for individual producers
        for manufacturer_id in manufacturer_ids:
            for calendar_year in vehicle_years[1:]:
                mfr_data = vehicles_table[(vehicles_table['manufacturer_id'] == manufacturer_id) &
                                          (vehicles_table['model_year'] == calendar_year)]

                ManufacturerAnnualData. \
                    create_manufacturer_annual_data(model_year=calendar_year,
                                                    compliance_id=manufacturer_id,
                                                    target_co2e_Mg=sum(mfr_data['target_co2e_Mg']),
                                                    calendar_year_cert_co2e_Mg=sum(mfr_data['cert_co2e_Mg']),
                                                    manufacturer_vehicle_cost_dollars=sum(
                                                        mfr_data['new_vehicle_mfr_cost_dollars'] *
                                                        mfr_data['_initial_registered_count']),
                                                    )

                credit_banks[manufacturer_id] = None

    elif not omega_globals.options.consolidate_manufacturers:
        # create consolidated_OEM annual data from individual OEM annual data
        from producer.manufacturer_annual_data import ManufacturerAnnualData

        vehicles_table = dataframe_to_numeric(vehicles_table)

        manufacturer_id = 'consolidated_OEM'

        for calendar_year in vehicle_years[1:]:
            mfr_data = vehicles_table[vehicles_table['model_year'] == calendar_year]

            ManufacturerAnnualData. \
                create_manufacturer_annual_data(model_year=calendar_year,
                                                compliance_id=manufacturer_id,
                                                target_co2e_Mg=sum(mfr_data['target_co2e_megagrams']),
                                                calendar_year_cert_co2e_Mg=sum(mfr_data['cert_co2e_megagrams']),
                                                manufacturer_vehicle_cost_dollars=sum(
                                                    mfr_data['new_vehicle_mfr_cost_dollars'] *
                                                    mfr_data['_initial_registered_count']),
                                                )

    manufacturer_annual_data_table = pd.DataFrame(ManufacturerAnnualData._data)
    manufacturer_annual_data_table.to_csv(omega_globals.options.output_folder +
                                          omega_globals.options.session_unique_name + '_manufacturer_annual_data.csv',
                                          columns=sorted(manufacturer_annual_data_table.columns))

    manufacturer_annual_data_table = dataframe_to_numeric(manufacturer_annual_data_table)

    session_results = dict()
    session_results['calendar_year'] = analysis_years
    session_results['session_name'] = omega_globals.options.session_name

    context_sales, total_sales, manufacturer_sales = \
<<<<<<< HEAD
        plot_total_sales(vehicle_years, sorted(list(set(Vehicle.compliance_ids + list(manufacturer_ids)))))
=======
        plot_total_sales(vehicle_years, sorted(list(set(VehicleFinal.compliance_ids + list(manufacturer_ids)))))
>>>>>>> 265e452a

    session_results['sales_total'] = total_sales[1:]
    session_results['sales_context'] = context_sales
    for manufacturer in manufacturer_sales:
        session_results['%s_sales_total' % manufacturer] = manufacturer_sales[manufacturer][1:]

    # generate manufacturer-specific plots and data if not consolidating
    if omega_globals.manufacturer_aggregation:
        compliance_ids = vehicles_table['manufacturer_id'].unique()
        compliance_ids = np.unique(np.append(compliance_ids, vehicles_table['compliance_id'].unique()))
    else:
        compliance_ids = Vehicle.compliance_ids

    if not omega_globals.options.consolidate_manufacturers:
        # create consolidated_OEM credits and transactions based on individual OEM cert by model year
        from policy.credit_banking import CreditBank

        compliance_id = 'consolidated_OEM'

        credit_banks[compliance_id] = CreditBank(
            omega_globals.options.ghg_credit_params_file,
            omega_globals.options.ghg_credits_file, compliance_id)

        for calendar_year in \
                range(omega_globals.options.analysis_initial_year,
                      omega_globals.options.analysis_final_year + 1):
            credit_banks[compliance_id].update_credit_age(calendar_year)

            mad = manufacturer_annual_data_table[(manufacturer_annual_data_table['compliance_id'] == compliance_id) &
                                                 (manufacturer_annual_data_table['model_year'] == calendar_year)]

            credit_Mg = mad['target_co2e_megagrams'].item() - mad['model_year_cert_co2e_megagrams'].item()

            credit_banks[compliance_id].handle_credit(calendar_year, credit_Mg)

        credit_banks[compliance_id].credit_bank.to_csv(omega_globals.options.output_folder +
                                                       omega_globals.options.session_unique_name +
                                                       ' %s GHG_credit_balances.csv' % compliance_id,
                                                       columns=sorted(credit_banks[compliance_id].credit_bank.columns),
                                                       index=False)

        credit_banks[compliance_id].transaction_log.to_csv(
            omega_globals.options.output_folder + omega_globals.options.session_unique_name +
            ' %s GHG_credit_transactions.csv' % compliance_id,
            columns=sorted(credit_banks[compliance_id].transaction_log.columns), index=False)

        compliance_ids = np.append(compliance_ids, 'consolidated_OEM')

    total_calendar_year_cert_co2e_Mg = np.zeros_like(analysis_years, dtype='float')
    total_model_year_cert_co2e_Mg = np.zeros_like(analysis_years, dtype='float')
    total_target_co2e_Mg = np.zeros_like(analysis_years, dtype='float')
    for compliance_id in compliance_ids:
        if compliance_id in credit_banks:
            calendar_year_cert_co2e_Mg, model_year_cert_co2e_Mg, target_co2e_Mg = \
                plot_manufacturer_compliance(analysis_years, compliance_id, credit_banks[compliance_id])

            total_calendar_year_cert_co2e_Mg += calendar_year_cert_co2e_Mg
            total_model_year_cert_co2e_Mg += model_year_cert_co2e_Mg
            total_target_co2e_Mg += target_co2e_Mg

            session_results['%s_target_co2e_Mg' % compliance_id] = target_co2e_Mg
            session_results['%s_calendar_year_cert_co2e_Mg' % compliance_id] = calendar_year_cert_co2e_Mg
            session_results['%s_model_year_cert_co2e_Mg' % compliance_id] = model_year_cert_co2e_Mg

    for compliance_id in Vehicle.compliance_ids:

        if 'iteration' in omega_globals.options.verbose_postproc:
            plot_iteration(iteration_log, compliance_id)

        if not omega_globals.options.consolidate_manufacturers:

            mfr_market_share_results = plot_manufacturer_market_shares(vehicle_years, compliance_id,
                                                                       manufacturer_sales[compliance_id])

            mfr_average_cost_data = plot_manufacturer_vehicle_cost(analysis_years, compliance_id)

    mfr_gigawatthour_data = {'analysis_years': analysis_years}
    for manufacturer_id in vehicles_table['manufacturer_id'].unique():
        mfr_gigawatthour_data[manufacturer_id] = plot_vehicle_GWh(analysis_years, manufacturer_id)['vehicle']

    if not omega_globals.options.consolidate_manufacturers:
        for msr in mfr_market_share_results:
            session_results[msr] = mfr_market_share_results[msr][1:]

        for macd in mfr_average_cost_data:
            session_results['average_%s_cost' % macd] = mfr_average_cost_data[macd]

    market_share_results = plot_market_shares(vehicle_years, total_sales)

    average_cost_data = plot_vehicle_cost(analysis_years)

    average_generalized_cost_data = plot_vehicle_generalized_cost(analysis_years)

    megagrams_data = plot_vehicle_megagrams(analysis_years)

    gigawatthour_data = plot_vehicle_GWh(analysis_years)

    average_cert_co2e_gpmi_data = plot_cert_co2e_gpmi(analysis_years)

    average_cert_direct_oncycle_co2e_gpmi_data = plot_cert_direct_oncycle_co2e_gpmi(analysis_years)

    average_cert_direct_kwh_pmi_data = plot_cert_direct_kwh_pmi(analysis_years)

    average_target_co2e_gpmi_data = plot_target_co2e_gpmi(analysis_years)

    # market share results include base year data, but the rest of the data doesn't, so drop the
    # base year data, otherwise the dataframe at the end will fail due to inconsistent column lengths

    for msr in market_share_results:
        session_results[msr] = market_share_results[msr][1:]

    session_results = pd.DataFrame.from_dict(session_results)

    for cat in market_categories + market_classes + ['vehicle']:
        session_results \
            = pd.concat([session_results, pd.Series(average_cost_data[cat],
                                                    name=f'average_{cat}_cost')], axis=1)
        session_results \
            = pd.concat([session_results, pd.Series(average_generalized_cost_data[cat],
                                                    name=f'average_{cat}_generalized_cost')], axis=1)
        session_results \
            = pd.concat([session_results, pd.Series(average_cert_co2e_gpmi_data[cat],
                                                    name=f'average_{cat}_cert_co2e_gpmi')], axis=1)
        session_results \
            = pd.concat([session_results, pd.Series(average_cert_direct_oncycle_co2e_gpmi_data[cat],
                                                    name=f'average_{cat}_cert_direct_oncycle_co2e_gpmi')], axis=1)
        session_results \
            = pd.concat([session_results, pd.Series(average_cert_direct_kwh_pmi_data[cat],
                                                    name=f'average_{cat}_cert_direct_kwh_pmi')], axis=1)
        session_results \
            = pd.concat([session_results, pd.Series(average_target_co2e_gpmi_data[cat],
                                                    name=f'average_{cat}_target_co2e_gpmi')], axis=1)
        session_results \
            = pd.concat([session_results, pd.Series(megagrams_data[cat],
                                                    name=f'{cat}_co2e_Mg')], axis=1)
        session_results \
            = pd.concat([session_results, pd.Series(gigawatthour_data[cat],
                                                    name=f'{cat}_GWh')], axis=1)

    total_vehicle_cost_billions = session_results['average_vehicle_cost'] * session_results['sales_total'] / 1e9
    session_results \
        = pd.concat([session_results, pd.Series(total_vehicle_cost_billions,
                                                name='total_vehicle_cost_billions')], axis=1)

    # write output files
    summary_filename = omega_globals.options.output_folder + omega_globals.options.session_unique_name \
                       + '_summary_results.csv'

    session_results.to_csv(summary_filename, index=False, columns=sorted(session_results.columns))

    if omega_globals.options.powertrain_cost_tracker:
        powertrain_costs_filename = omega_globals.options.output_folder + omega_globals.options.session_unique_name \
                                    + '_powertrain_cost_results.csv'
        pt_cost_df = pd.DataFrame.from_dict(omega_globals.options.PowertrainCost.cost_tracker, orient='index')
        pt_cost_df.to_csv(powertrain_costs_filename, index=False)

    return manufacturer_annual_data_table, mfr_gigawatthour_data


def plot_effects(calendar_years, physical_effects_df):
    """
    Plot physical effects and aggregate vehicle stock data by calendar year.

    Args:
        calendar_years ([years]): list of calendar years
        physical_effects_df (DataFrame): contains physical effects data

    Returns:
        dict of physical effects data for the vehicle stock aggregated by calendar year

    """

    physical_effects = dict()

    if not physical_effects_df.empty:
        physical_effects['vehicle_stock_CO2_megagrams'] = []
        physical_effects['vehicle_stock_consumption_gasoline_gallons'] = []
        physical_effects['vehicle_stock_consumption_kwh'] = []
        physical_effects['vehicle_stock_vmt'] = []
        physical_effects['registered_count'] = []

        for cy in calendar_years:
            physical_effects['vehicle_stock_CO2_megagrams'].append(
                physical_effects_df['co2_total_metrictons'].loc[physical_effects_df['calendar_year'] == cy].sum())
            physical_effects['vehicle_stock_consumption_gasoline_gallons'].append(
                physical_effects_df['fuel_consumption_gallons'].loc[physical_effects_df['calendar_year'] == cy].sum())
            physical_effects['vehicle_stock_consumption_kwh'].append(
                physical_effects_df['fuel_consumption_kWh'].loc[physical_effects_df['calendar_year'] == cy].sum())
            physical_effects['vehicle_stock_vmt'].append(
                physical_effects_df['vmt'].loc[physical_effects_df['calendar_year'] == cy].sum())
            physical_effects['registered_count'].append(
                physical_effects_df['registered_count'].loc[physical_effects_df['calendar_year'] == cy].sum())

        fig, ax1 = figure(omega_globals.options.auto_close_figures)
        ax1.plot(calendar_years, physical_effects['vehicle_stock_CO2_megagrams'], '.-')
        ax1.legend(['Vehicle Stock CO2 Mg'])
        label_xyt(ax1, 'Year', 'CO2 [Mg]', '%s\nVehicle Stock CO2 Mg' % omega_globals.options.session_unique_name)
        fig.savefig(omega_globals.options.output_folder + '%s ALL Stock CO2 Mg.png'
                    % omega_globals.options.session_unique_name)

        fig, ax1 = figure(omega_globals.options.auto_close_figures)
        ax1.plot(calendar_years, physical_effects['vehicle_stock_consumption_gasoline_gallons'], '.-')
        ax1.legend(['Vehicle Stock Fuel Consumption Gallons'])
        label_xyt(ax1, 'Year', 'Fuel Consumption [Gasoline gallons]',
                  '%s\nVehicle Stock Fuel Consumption Gasoline Gallons' % omega_globals.options.session_unique_name)
        fig.savefig(omega_globals.options.output_folder + '%s ALL Stock Gas Gallons.png'
                    % omega_globals.options.session_unique_name)

        fig, ax1 = figure(omega_globals.options.auto_close_figures)
        ax1.plot(calendar_years, physical_effects['vehicle_stock_consumption_kwh'], '.-')
        ax1.legend(['Vehicle Stock Fuel Consumption kWh'])
        label_xyt(ax1, 'Year', 'Consumption [kWh]',
                  '%s\nVehicle Stock Fuel Consumption kWh' % omega_globals.options.session_unique_name)
        fig.savefig(omega_globals.options.output_folder + '%s ALL Stock kWh.png'
                    % omega_globals.options.session_unique_name)

        fig, ax1 = figure(omega_globals.options.auto_close_figures)
        ax1.plot(calendar_years, physical_effects['vehicle_stock_vmt'], '.-')
        ax1.legend(['Vehicle Stock Miles Travelled'])
        label_xyt(ax1, 'Year', 'Distance Travelled [miles]',
                  '%s\nVehicle Stock Miles Travelled' % omega_globals.options.session_unique_name)
        fig.savefig(omega_globals.options.output_folder + '%s ALL Stock VMT.png'
                    % omega_globals.options.session_unique_name)

        fig, ax1 = figure(omega_globals.options.auto_close_figures)
        ax1.plot(calendar_years, np.array(physical_effects['registered_count']) / 1e6, '.-')
        ax1.legend(['Vehicle Stock Registered Count'])
        label_xyt(ax1, 'Year', 'Registered Count [millions]',
                  '%s\nVehicle Stock Registered Count' % omega_globals.options.session_unique_name)
        fig.savefig(omega_globals.options.output_folder + '%s ALL Stock Count.png'
                    % omega_globals.options.session_unique_name)

    return physical_effects


def plot_cert_co2e_gpmi(calendar_years):
    """
    Plot cert CO2e g/mi versus model year, by market class and market category.

    Args:
        calendar_years ([years]): list of model years

    Returns:
        dict of average cert co2e g/mi data by total, market class and market category

    """
    co2e_data = dict()

    co2e_data['vehicle'] = []
    for cy in calendar_years:
        weighted_value = 0
        count = 0
        vehicle_id_and_vmt_and_co2gpmi = [((v.compliance_id, v.vehicle_id), v.lifetime_VMT, v.cert_co2e_grams_per_mile)
                                          for v in vehicle_data if v.model_year == cy]

        for vehicle_id, lifetime_vmt, co2gpmi in vehicle_id_and_vmt_and_co2gpmi:
            weighted_value += vehicle_annual_data[vehicle_id + tuple([0])]['registered_count'] * lifetime_vmt * co2gpmi
            count += vehicle_annual_data[vehicle_id + tuple([0])]['registered_count'] * lifetime_vmt

        co2e_data['vehicle'].append(weighted_value / max(1, count))

    # tally up market_category sales- and VMT- weighted co2
    for mcat in market_categories:
        market_category_co2e = []
        for cy in calendar_years:
            weighted_value = 0
            count = 0
            vehicle_id_and_vmt_and_co2gpmi_market_class_id = \
                [((v.compliance_id, v.vehicle_id), v.lifetime_VMT, v.cert_co2e_grams_per_mile, v.market_class_id)
                 for v in vehicle_data if v.model_year == cy]

            for vehicle_id, lifetime_vmt, co2gpmi, market_class_id in vehicle_id_and_vmt_and_co2gpmi_market_class_id:
                if mcat in market_class_id.split('.'):
                    weighted_value += \
                        vehicle_annual_data[vehicle_id + tuple([0])]['registered_count'] * lifetime_vmt * co2gpmi
                    count += vehicle_annual_data[vehicle_id + tuple([0])]['registered_count'] * lifetime_vmt

            market_category_co2e.append(weighted_value / max(1, count))

        co2e_data[mcat] = market_category_co2e

    # tally up market_class sales- and VMT- weighted co2
    for mc in market_classes:
        market_class_co2e = []
        for cy in calendar_years:
            weighted_value = 0
            count = 0
            vehicle_id_and_vmt_and_co2gpmi = \
                [((v.compliance_id, v.vehicle_id), v.lifetime_VMT, v.cert_co2e_grams_per_mile) for v in
                 vehicle_data if v.model_year == cy and v.market_class_id == mc]

            for vehicle_id, lifetime_vmt, co2gpmi in vehicle_id_and_vmt_and_co2gpmi:
                weighted_value += \
                    vehicle_annual_data[vehicle_id + tuple([0])]['registered_count'] * lifetime_vmt * co2gpmi
                count += vehicle_annual_data[vehicle_id + tuple([0])]['registered_count'] * lifetime_vmt

            market_class_co2e.append(weighted_value / max(1, count))

        co2e_data[mc] = market_class_co2e

    # market category chart
    fig, ax1 = figure(omega_globals.options.auto_close_figures)
    for mcat in market_categories:
        ax1.plot(calendar_years, co2e_data[mcat], **omega_globals.options.MarketClass.get_linestyle(mcat))
    ax1.plot(calendar_years, co2e_data['vehicle'],
             **omega_globals.options.MarketClass.get_linestyle('vehicle'))
    ax1.legend(market_categories + ['vehicle'])
    label_xyt(ax1, 'Year', 'CO2e [g/mi]',
              '%s\nAverage Vehicle Cert CO2e g/mi by Market Category v Year' %
              omega_globals.options.session_unique_name)
    fig.savefig(
        omega_globals.options.output_folder + '%s ALL V Cert CO2e gpmi Mkt Cat.png' %
        omega_globals.options.session_unique_name)

    # market class chart
    fig, ax1 = figure(omega_globals.options.auto_close_figures)
    for mc in market_classes:
        ax1.plot(calendar_years, co2e_data[mc], **omega_globals.options.MarketClass.get_linestyle(mc))

    label_xyt(ax1, 'Year', 'CO2e [g/mi]',
              '%s\nAverage Vehicle Cert CO2e g/mi  by Market Class v Year' %
              omega_globals.options.session_unique_name)
    ax1.legend(market_classes)
    fig.savefig(
        omega_globals.options.output_folder + '%s ALL V Cert CO2e gpmi Mkt Cls.png' %
        omega_globals.options.session_unique_name)

    return co2e_data


def plot_cert_direct_oncycle_co2e_gpmi(calendar_years):
    """
    Plot cert direct oncycle CO2e g/mi versus model year, by market class and market category.

    Args:
        calendar_years ([years]): list of model years

    Returns:
        dict of average cert co2e g/mi data by total, market class and market category

    """
    co2e_data = dict()

    co2e_data['vehicle'] = []
    for cy in calendar_years:
        weighted_value = 0
        count = 0
        vehicle_id_and_vmt_and_co2gpmi = [((v.compliance_id, v.vehicle_id), v.lifetime_VMT,
                                           v.cert_direct_oncycle_co2e_grams_per_mile)
                                          for v in vehicle_data if v.model_year == cy]

        for vehicle_id, lifetime_vmt, co2gpmi in vehicle_id_and_vmt_and_co2gpmi:
            weighted_value += vehicle_annual_data[vehicle_id + tuple([0])]['registered_count'] * lifetime_vmt * co2gpmi
            count += vehicle_annual_data[vehicle_id + tuple([0])]['registered_count'] * lifetime_vmt

        co2e_data['vehicle'].append(weighted_value / max(1, count))

    # tally up market_category sales- and VMT- weighted co2
    for mcat in market_categories:
        market_category_co2e = []
        for cy in calendar_years:
            weighted_value = 0
            count = 0
            vehicle_id_and_vmt_and_co2gpmi_market_class_id = \
                [((v.compliance_id, v.vehicle_id), v.lifetime_VMT, v.cert_direct_oncycle_co2e_grams_per_mile,
                  v.market_class_id)
                 for v in vehicle_data if v.model_year == cy]

            for vehicle_id, lifetime_vmt, co2gpmi, market_class_id in vehicle_id_and_vmt_and_co2gpmi_market_class_id:
                if mcat in market_class_id.split('.'):
                    weighted_value += \
                        vehicle_annual_data[vehicle_id + tuple([0])]['registered_count'] * lifetime_vmt * co2gpmi
                    count += vehicle_annual_data[vehicle_id + tuple([0])]['registered_count'] * lifetime_vmt

            market_category_co2e.append(weighted_value / max(1, count))

        co2e_data[mcat] = market_category_co2e

    # tally up market_class sales- and VMT- weighted co2
    for mc in market_classes:
        market_class_co2e = []
        for cy in calendar_years:
            weighted_value = 0
            count = 0
            vehicle_id_and_vmt_and_co2gpmi = \
                [((v.compliance_id, v.vehicle_id), v.lifetime_VMT, v.cert_direct_oncycle_co2e_grams_per_mile) for v in
                 vehicle_data if v.model_year == cy and v.market_class_id == mc]

            for vehicle_id, lifetime_vmt, co2gpmi in vehicle_id_and_vmt_and_co2gpmi:
                weighted_value += \
                    vehicle_annual_data[vehicle_id + tuple([0])]['registered_count'] * lifetime_vmt * co2gpmi
                count += vehicle_annual_data[vehicle_id + tuple([0])]['registered_count'] * lifetime_vmt

            market_class_co2e.append(weighted_value / max(1, count))

        co2e_data[mc] = market_class_co2e

    # market category chart
    fig, ax1 = figure(omega_globals.options.auto_close_figures)
    for mcat in market_categories:
        ax1.plot(calendar_years, co2e_data[mcat], **omega_globals.options.MarketClass.get_linestyle(mcat))
    ax1.plot(calendar_years, co2e_data['vehicle'],
             **omega_globals.options.MarketClass.get_linestyle('vehicle'))
    ax1.legend(market_categories + ['vehicle'])
    label_xyt(ax1, 'Year', 'CO2e [g/mi]',
              '%s\nAverage Vehicle Cert Direct Oncycle CO2e g/mi by Market Category v Year' %
              omega_globals.options.session_unique_name)
    fig.savefig(
        omega_globals.options.output_folder + '%s ALL V Cert CO2e Direct gpmi Mkt Cat.png' %
        omega_globals.options.session_unique_name)

    # market class chart
    fig, ax1 = figure(omega_globals.options.auto_close_figures)
    for mc in market_classes:
        ax1.plot(calendar_years, co2e_data[mc], **omega_globals.options.MarketClass.get_linestyle(mc))

    label_xyt(ax1, 'Year', 'CO2e [g/mi]',
              '%s\nAverage Vehicle Cert Direct Oncycle CO2e g/mi  by Market Class v Year' %
              omega_globals.options.session_unique_name)
    ax1.legend(market_classes)
    fig.savefig(
        omega_globals.options.output_folder + '%s ALL V Cert CO2e Direct gpmi Mkt Cls.png' %
        omega_globals.options.session_unique_name)

    return co2e_data


def plot_cert_direct_kwh_pmi(calendar_years):
    """
    Plot vehicle cert direct kWh/mi v. model year, by market class and market category.

    Args:
        calendar_years ([years]): list of model years

    Returns:
        dict of average cert direct kWh/mi data by total, market class and market category

    """
    average_cert_direct_kwh_data = dict()

    # tally up total sales weighted kWh
    average_cert_direct_kwh_data['vehicle'] = []
    for cy in calendar_years:
        weighted_value = 0
        count = 0
        vehicle_id_and_kwh = \
            [((v.compliance_id, v.vehicle_id), v.cert_direct_kwh_per_mile) for v in vehicle_data if v.model_year == cy]

        for vehicle_id, kwh in vehicle_id_and_kwh:
            weighted_value += vehicle_annual_data[vehicle_id + tuple([0])]['registered_count'] * kwh
            count += vehicle_annual_data[vehicle_id + tuple([0])]['registered_count']

        average_cert_direct_kwh_data['vehicle'].append(weighted_value / max(1, count))

    # tally up market_category sales weighted kWh
    for mcat in market_categories:
        market_category_cost = []
        for idx, cy in enumerate(calendar_years):
            weighted_value = 0
            count = 0

            vehicle_id_and_market_class_id_and_kwh = \
                [((v.compliance_id, v.vehicle_id), v.market_class_id, v.cert_direct_kwh_per_mile)
                 for v in vehicle_data if v.model_year == cy]

            for vehicle_id, market_class_id, kwh in vehicle_id_and_market_class_id_and_kwh:
                if mcat in market_class_id.split('.'):
                    weighted_value += vehicle_annual_data[vehicle_id + tuple([0])]['registered_count'] * kwh
                    count += vehicle_annual_data[vehicle_id + tuple([0])]['registered_count']

            market_category_cost.append(weighted_value / max(1, count))

        average_cert_direct_kwh_data[mcat] = market_category_cost

    # tally up market_class sales weighted kWh
    for mc in market_classes:
        market_class_cost = []
        for idx, cy in enumerate(calendar_years):
            weighted_value = 0
            count = 0

            vehicle_id_and_kwh = \
                [((v.compliance_id, v.vehicle_id), v.cert_direct_kwh_per_mile)
                 for v in vehicle_data if v.model_year == cy and v.market_class_id == mc]

            for vehicle_id, kwh in vehicle_id_and_kwh:
                weighted_value += vehicle_annual_data[vehicle_id + tuple([0])]['registered_count'] * kwh
                count += vehicle_annual_data[vehicle_id + tuple([0])]['registered_count']

            market_class_cost.append(weighted_value / max(1, count))

        average_cert_direct_kwh_data[mc] = market_class_cost

    # market category chart
    fig, ax1 = figure(omega_globals.options.auto_close_figures)
    for mcat in market_categories:
        ax1.plot(calendar_years, average_cert_direct_kwh_data[mcat],
                 **omega_globals.options.MarketClass.get_linestyle(mcat))
    ax1.plot(calendar_years, average_cert_direct_kwh_data['vehicle'],
             **omega_globals.options.MarketClass.get_linestyle('vehicle'))
    ax1.legend(market_categories + ['vehicle'])
    label_xyt(ax1, 'Year', 'Energy Consumption [kWh/mi]',
              '%s\nAverage Vehicle Cert kWh/mi by Market Category v Year' %
              omega_globals.options.session_unique_name)
    fig.savefig(
        omega_globals.options.output_folder + '%s ALL V Cert kWh pmi Mkt Cat.png' %
        omega_globals.options.session_unique_name)

    # market class chart
    fig, ax1 = figure(omega_globals.options.auto_close_figures)
    for mc in market_classes:
        ax1.plot(calendar_years, average_cert_direct_kwh_data[mc],
                 **omega_globals.options.MarketClass.get_linestyle(mc))

    label_xyt(ax1, 'Year', 'Energy Consumption [kWh/mi]',
              '%s\nAverage Vehicle Cert kWh/mi  by Market Class v Year' %
              omega_globals.options.session_unique_name)
    ax1.legend(market_classes)
    fig.savefig(
        omega_globals.options.output_folder + '%s ALL V Cert kWh pmi Mkt Cls.png' %
        omega_globals.options.session_unique_name)
    return average_cert_direct_kwh_data


def plot_target_co2e_gpmi(calendar_years):
    """
    Plot cert CO2e g/mi versus model year, by market class and market category.

    Args:
        calendar_years ([years]): list of model years

    Returns:
        dict of average cert co2e g/mi data by total, market class and market category

    """
    co2e_data = dict()

    co2e_data['vehicle'] = []
    for cy in calendar_years:
        weighted_value = 0
        count = 0
        vehicle_id_and_vmt_and_co2gpmi = \
            [((v.compliance_id, v.vehicle_id), v.lifetime_VMT, v.target_co2e_grams_per_mile)
             for v in vehicle_data if v.model_year == cy]

        for vehicle_id, lifetime_vmt, co2gpmi in vehicle_id_and_vmt_and_co2gpmi:
            weighted_value += vehicle_annual_data[vehicle_id + tuple([0])]['registered_count'] * lifetime_vmt * co2gpmi
            count += vehicle_annual_data[vehicle_id + tuple([0])]['registered_count'] * lifetime_vmt

        co2e_data['vehicle'].append(weighted_value / max(1, count))

    # tally up market_category sales- and VMT- weighted co2
    for mcat in market_categories:
        market_category_co2e = []
        for cy in calendar_years:
            weighted_value = 0
            count = 0
            vehicle_id_and_vmt_and_co2gpmi_market_class_id = \
                [((v.compliance_id, v.vehicle_id), v.lifetime_VMT, v.target_co2e_grams_per_mile, v.market_class_id)
                 for v in vehicle_data if v.model_year == cy]

            for vehicle_id, lifetime_vmt, co2gpmi, market_class_id in vehicle_id_and_vmt_and_co2gpmi_market_class_id:
                if mcat in market_class_id.split('.'):
                    weighted_value += \
                        vehicle_annual_data[vehicle_id + tuple([0])]['registered_count'] * lifetime_vmt * co2gpmi
                    count += vehicle_annual_data[vehicle_id + tuple([0])]['registered_count'] * lifetime_vmt

            market_category_co2e.append(weighted_value / max(1, count))

        co2e_data[mcat] = market_category_co2e

    # tally up market_class sales- and VMT- weighted co2
    for mc in market_classes:
        market_class_co2e = []
        for cy in calendar_years:
            weighted_value = 0
            count = 0
            vehicle_id_and_vmt_and_co2gpmi = \
                [((v.compliance_id, v.vehicle_id), v.lifetime_VMT, v.target_co2e_grams_per_mile) for v in
                 vehicle_data if v.model_year == cy and v.market_class_id == mc]

            for vehicle_id, lifetime_vmt, co2gpmi in vehicle_id_and_vmt_and_co2gpmi:
                weighted_value += \
                    vehicle_annual_data[vehicle_id + tuple([0])]['registered_count'] * lifetime_vmt * co2gpmi
                count += vehicle_annual_data[vehicle_id + tuple([0])]['registered_count'] * lifetime_vmt

            market_class_co2e.append(weighted_value / max(1, count))

        co2e_data[mc] = market_class_co2e

    # market category chart
    fig, ax1 = figure(omega_globals.options.auto_close_figures)
    for mcat in market_categories:
        ax1.plot(calendar_years, co2e_data[mcat], **omega_globals.options.MarketClass.get_linestyle(mcat))
    ax1.plot(calendar_years, co2e_data['vehicle'],
             **omega_globals.options.MarketClass.get_linestyle('vehicle'))
    ax1.legend(market_categories + ['vehicle'])
    label_xyt(ax1, 'Year', 'CO2e [g/mi]',
              '%s\nAverage Vehicle Target CO2e g/mi by Market Category v Year' %
              omega_globals.options.session_unique_name)
    fig.savefig(
        omega_globals.options.output_folder + '%s ALL V Target CO2e gpmi Mkt Cat.png' %
        omega_globals.options.session_unique_name)

    # market class chart
    fig, ax1 = figure(omega_globals.options.auto_close_figures)
    for mc in market_classes:
        ax1.plot(calendar_years, co2e_data[mc], **omega_globals.options.MarketClass.get_linestyle(mc))

    label_xyt(ax1, 'Year', 'CO2e [g/mi]',
              '%s\nAverage Vehicle Target CO2e g/mi  by Market Class v Year' %
              omega_globals.options.session_unique_name)
    ax1.legend(market_classes)
    fig.savefig(
        omega_globals.options.output_folder + '%s ALL V Target CO2e gpmi Mkt Cls.png' %
        omega_globals.options.session_unique_name)

    return co2e_data


def plot_vehicle_cost(calendar_years):
    """
    Plot average vehicle cost v. model year, by market class and market category, across all manufacturers.

    Args:
        calendar_years ([years]): list of model years

    Returns:
        dict of average vehicle cost data by total, market class and market category

    """

    average_cost_data = dict()

    # tally up total sales weighted cost
    average_cost_data['vehicle'] = []
    for cy in calendar_years:
        weighted_cost = 0
        count = 0
        vehicle_id_and_cost = [((v.compliance_id, v.vehicle_id), v.new_vehicle_mfr_cost_dollars)
                               for v in vehicle_data if v.model_year == cy]
        for vehicle_id, cost in vehicle_id_and_cost:
            weighted_cost += vehicle_annual_data[vehicle_id + tuple([0])]['registered_count'] * cost
            count += vehicle_annual_data[vehicle_id + tuple([0])]['registered_count']

        average_cost_data['vehicle'].append(weighted_cost / max(1, count))

    # tally up market_category costs
    for mcat in market_categories:
        market_category_cost = []
        for idx, cy in enumerate(calendar_years):
            weighted_cost = 0
            count = 0
            vehicle_id_and_market_class_id_and_cost = \
                [((v.compliance_id, v.vehicle_id), v.market_class_id, v.new_vehicle_mfr_cost_dollars)
                 for v in vehicle_data if v.model_year == cy]

            for vehicle_id, market_class_id, cost in vehicle_id_and_market_class_id_and_cost:
                if mcat in market_class_id.split('.'):
                    weighted_cost += vehicle_annual_data[vehicle_id + tuple([0])]['registered_count'] * cost
                    count += vehicle_annual_data[vehicle_id + tuple([0])]['registered_count']

            market_category_cost.append(weighted_cost / max(1, count))

        average_cost_data[mcat] = market_category_cost

    # tally up market_class costs
    for mc in market_classes:
        market_class_cost = []
        for idx, cy in enumerate(calendar_years):
            weighted_cost = 0
            count = 0
            vehicle_id_and_cost = [((v.compliance_id, v.vehicle_id), v.new_vehicle_mfr_cost_dollars)
                                   for v in vehicle_data if v.model_year == cy and v.market_class_id == mc]
            for vehicle_id, cost in vehicle_id_and_cost:
                weighted_cost += vehicle_annual_data[vehicle_id + tuple([0])]['registered_count'] * cost
                count += vehicle_annual_data[vehicle_id + tuple([0])]['registered_count']

            market_class_cost.append(weighted_cost / max(1, count))

        average_cost_data[mc] = market_class_cost

    # market category chart
    fig, ax1 = figure(omega_globals.options.auto_close_figures)
    for mcat in market_categories:
        ax1.plot(calendar_years, average_cost_data[mcat],
                 **omega_globals.options.MarketClass.get_linestyle(mcat))
    ax1.plot(calendar_years, average_cost_data['vehicle'],
             **omega_globals.options.MarketClass.get_linestyle('vehicle'))
    ax1.legend(market_categories + ['vehicle'])
    label_xyt(ax1, 'Year', 'Cost [$]',
              '%s\nAverage Vehicle Cost by Market Category v Year' % omega_globals.options.session_unique_name)
    fig.savefig(
        omega_globals.options.output_folder + '%s ALL V Cost Mkt Cat.png' % omega_globals.options.session_unique_name)

    # market class chart
    fig, ax1 = figure(omega_globals.options.auto_close_figures)
    for mc in market_classes:
        ax1.plot(calendar_years, average_cost_data[mc], **omega_globals.options.MarketClass.get_linestyle(mc))

    label_xyt(ax1, 'Year', 'Cost [$]',
              '%s\nAverage Vehicle Cost  by Market Class v Year' % omega_globals.options.session_unique_name)
    # ax1.set_ylim(15e3, 80e3)
    ax1.legend(market_classes)
    fig.savefig(
        omega_globals.options.output_folder + '%s ALL V Cost Mkt Cls.png' % omega_globals.options.session_unique_name)

    return average_cost_data


def plot_manufacturer_vehicle_cost(calendar_years, compliance_id):
    """
    Plot vehicle cost v. model year, by market class and market category, for a single manufacturer.

    Args:
        compliance_id (str): manufacturer name, or 'consolidated_OEM'
        calendar_years ([years]): list of model years

    Returns:
        dict of average vehicle cost data by total, market class and market category for the given manufacturer

    """
    global mfr_cost_data
    if mfr_cost_data is None:
        mfr_cost_data = dict()

    # tally up total sales weighted cost
    mfr_cost_data['%s_total' % compliance_id] = []
    for cy in calendar_years:
        weighted_cost = 0
        count = 0
        vehicle_id_and_cost = [((v.compliance_id, v.vehicle_id), v.new_vehicle_mfr_cost_dollars) for v in vehicle_data
                               if v.model_year == cy and v.compliance_id == compliance_id]

        for vehicle_id, cost in vehicle_id_and_cost:
            weighted_cost += vehicle_annual_data[vehicle_id + tuple([0])]['registered_count'] * cost
            count += vehicle_annual_data[vehicle_id + tuple([0])]['registered_count']

        mfr_cost_data['%s_total' % compliance_id].append(weighted_cost / max(1, count))

    # tally up market_category costs
    for mcat in market_categories:
        market_category_cost = []
        for idx, cy in enumerate(calendar_years):
            weighted_cost = 0
            count = 0

            vehicle_id_and_market_class_id_and_cost = \
                [((v.compliance_id, v.vehicle_id), v.market_class_id, v.new_vehicle_mfr_cost_dollars)
                 for v in vehicle_data if v.model_year == cy and v.compliance_id == compliance_id]

            for vehicle_id, market_class_id, cost in vehicle_id_and_market_class_id_and_cost:
                if mcat in market_class_id.split('.'):
                    weighted_cost += vehicle_annual_data[vehicle_id + tuple([0])]['registered_count'] * cost
                    count += vehicle_annual_data[vehicle_id + tuple([0])]['registered_count']

            market_category_cost.append(weighted_cost / max(1, count))

        mfr_cost_data['%s_%s' % (compliance_id, mcat)] = market_category_cost

    # tally up market_class costs
    for mc in market_classes:
        market_class_cost = []
        for idx, cy in enumerate(calendar_years):
            weighted_cost = 0
            count = 0

            vehicle_id_and_cost = \
                [((v.compliance_id, v.vehicle_id), v.new_vehicle_mfr_cost_dollars)
                 for v in vehicle_data if v.model_year == cy and v.market_class_id == mc and
                 v.compliance_id == compliance_id]

            for vehicle_id, cost in vehicle_id_and_cost:
                weighted_cost += vehicle_annual_data[vehicle_id + tuple([0])]['registered_count'] * cost
                count += vehicle_annual_data[vehicle_id + tuple([0])]['registered_count']

            market_class_cost.append(weighted_cost / max(1, count))

        mfr_cost_data['%s_%s' % (compliance_id, mc)] = market_class_cost

    # market category chart
    fig, ax1 = figure(omega_globals.options.auto_close_figures)
    for mcat in market_categories:
        ax1.plot(calendar_years, mfr_cost_data['%s_%s' % (compliance_id, mcat)],
                 **omega_globals.options.MarketClass.get_linestyle(mcat))
    ax1.plot(calendar_years, mfr_cost_data['%s_total' % compliance_id], '.-')
    ax1.legend(market_categories + ['%s_total' % compliance_id])
    label_xyt(ax1, 'Year', 'Cost [$]',
              '%s %s\nAverage Vehicle Cost by Market Category v Year' %
              (compliance_id, omega_globals.options.session_unique_name))
    fig.savefig(omega_globals.options.output_folder + '%s %s V Cost Mkt Cat.png'
                % (omega_globals.options.session_unique_name, compliance_id))

    # market class chart
    fig, ax1 = figure(omega_globals.options.auto_close_figures)
    for mc in market_classes:
        ax1.plot(calendar_years, mfr_cost_data['%s_%s' % (compliance_id, mc)],
                 **omega_globals.options.MarketClass.get_linestyle(mc))

    label_xyt(ax1, 'Year', 'Cost [$]',
              '%s %s\nAverage Vehicle Cost  by Market Class v Year'
              % (compliance_id, omega_globals.options.session_unique_name))
    # ax1.set_ylim(15e3, 80e3)
    ax1.legend(market_classes)
    fig.savefig(omega_globals.options.output_folder + '%s %s V Cost Mkt Cls.png'
                % (omega_globals.options.session_unique_name, compliance_id))

    return mfr_cost_data


def plot_vehicle_generalized_cost(calendar_years):
    """
    Plot manufacturer vehicle generalized cost v. model year, by market class and market category,
    for a single manufacturer.

    Args:
        calendar_years ([years]): list of model years

    Returns:
        dict of average generalized cost data by total, market class and market category

    """
    cost_data = dict()

    # tally up total sales weighted cost
    cost_data['vehicle'] = []
    for cy in calendar_years:
        weighted_cost = 0
        count = 0
        vehicle_id_and_cost = [((v.compliance_id, v.vehicle_id), v.new_vehicle_mfr_generalized_cost_dollars)
                               for v in vehicle_data if v.model_year == cy]

        for vehicle_id, cost in vehicle_id_and_cost:
            weighted_cost += vehicle_annual_data[vehicle_id + tuple([0])]['registered_count'] * cost
            count += vehicle_annual_data[vehicle_id + tuple([0])]['registered_count']

        cost_data['vehicle'].append(weighted_cost / max(1, count))

    # tally up market_category costs
    for mcat in market_categories:
        market_category_cost = []
        for idx, cy in enumerate(calendar_years):
            weighted_cost = 0
            count = 0

            vehicle_id_and_market_class_id_and_cost = \
                [((v.compliance_id, v.vehicle_id), v.market_class_id, v.new_vehicle_mfr_generalized_cost_dollars)
                 for v in vehicle_data if v.model_year == cy]

            for vehicle_id, market_class_id, cost in vehicle_id_and_market_class_id_and_cost:
                if mcat in market_class_id.split('.'):
                    weighted_cost += vehicle_annual_data[vehicle_id + tuple([0])]['registered_count'] * cost
                    count += vehicle_annual_data[vehicle_id + tuple([0])]['registered_count']

            market_category_cost.append(weighted_cost / max(1, count))

        cost_data[mcat] = market_category_cost

    # tally up market_class costs
    for mc in market_classes:
        market_class_cost = []
        for idx, cy in enumerate(calendar_years):
            weighted_cost = 0
            count = 0

            vehicle_id_and_cost = \
                [((v.compliance_id, v.vehicle_id), v.new_vehicle_mfr_generalized_cost_dollars)
                 for v in vehicle_data if v.model_year == cy and v.market_class_id == mc]

            for vehicle_id, cost in vehicle_id_and_cost:
                weighted_cost += vehicle_annual_data[vehicle_id + tuple([0])]['registered_count'] * cost
                count += vehicle_annual_data[vehicle_id + tuple([0])]['registered_count']

            market_class_cost.append(weighted_cost / max(1, count))

        cost_data[mc] = market_class_cost

    # market category chart
    fig, ax1 = figure(omega_globals.options.auto_close_figures)
    for mcat in market_categories:
        ax1.plot(calendar_years, cost_data[mcat], **omega_globals.options.MarketClass.get_linestyle(mcat))
    ax1.plot(calendar_years, cost_data['vehicle'],
             **omega_globals.options.MarketClass.get_linestyle('vehicle'))
    ax1.legend(market_categories + ['vehicle'])
    label_xyt(ax1, 'Year', 'Cost [$]',
              '%s\nAverage Vehicle Generalized Cost by Market Category v Year' %
              omega_globals.options.session_unique_name)
    fig.savefig(
        omega_globals.options.output_folder + '%s ALL V GenCost Mkt Cat.png' %
        omega_globals.options.session_unique_name)

    # market class chart
    fig, ax1 = figure(omega_globals.options.auto_close_figures)
    for mc in market_classes:
        ax1.plot(calendar_years, cost_data[mc], **omega_globals.options.MarketClass.get_linestyle(mc))

    label_xyt(ax1, 'Year', 'Cost [$]',
              '%s\nAverage Vehicle Generalized_Cost  by Market Class v Year' %
              omega_globals.options.session_unique_name)
    # ax1.set_ylim(15e3, 80e3)
    ax1.legend(market_classes)
    fig.savefig(
        omega_globals.options.output_folder + '%s ALL V GenCost Mkt Cls.png' %
        omega_globals.options.session_unique_name)

    return cost_data


def plot_vehicle_megagrams(calendar_years):
    """
    Plot vehicle cert CO2e Mg v. model year, by market class and market category.

    Args:
        calendar_years ([years]): list of model years

    Returns:
        dict of vehicle cert CO2e Mg data by total, market class and market category

    """
    Mg_data = dict()

    # tally up total Mg
    Mg_data['vehicle'] = []
    for cy in calendar_years:
        Mg_data['vehicle'].append(
            sum([v.cert_co2e_Mg for v in vehicle_data if v.model_year == cy]))

    for mcat in market_categories:
        market_category_Mg = []
        for idx, cy in enumerate(calendar_years):
            market_id_and_Mg = [(v.market_class_id, v.cert_co2e_Mg) for v in vehicle_data if v.model_year == cy]
            Mg = 0
            for market_class_id, cert_co2e_Mg in market_id_and_Mg:
                if mcat in market_class_id.split('.'):
                    Mg += float(cert_co2e_Mg)
            market_category_Mg.append(Mg)

        Mg_data[mcat] = market_category_Mg

    for mc in market_classes:
        market_class_Mg = []
        for idx, cy in enumerate(calendar_years):
            market_class_Mg.append(sum([v.cert_co2e_Mg for v in vehicle_data if v.model_year == cy
                                        and v.market_class_id == mc]))

        Mg_data[mc] = market_class_Mg

    # market category chart
    fig, ax1 = figure(omega_globals.options.auto_close_figures)
    for mcat in market_categories:
        ax1.plot(calendar_years, Mg_data[mcat], **omega_globals.options.MarketClass.get_linestyle(mcat))
    ax1.plot(calendar_years, Mg_data['vehicle'],
             **omega_globals.options.MarketClass.get_linestyle('vehicle'))
    ax1.legend(market_categories + ['vehicle'])
    label_xyt(ax1, 'Year', 'CO2e [Mg]',
              '%s\nVehicle CO2e Mg by Market Category v Year' % omega_globals.options.session_unique_name)
    fig.savefig(omega_globals.options.output_folder + '%s ALL V Mg Mkt Cat.png' %
                omega_globals.options.session_unique_name)

    # market class chart
    fig, ax1 = figure(omega_globals.options.auto_close_figures)
    for mc in market_classes:
        ax1.plot(calendar_years, Mg_data[mc], **omega_globals.options.MarketClass.get_linestyle(mc))

    ax1.plot(calendar_years, Mg_data['vehicle'],
             **omega_globals.options.MarketClass.get_linestyle('vehicle'))
    label_xyt(ax1, 'Year', 'CO2e [Mg]',
              '%s\nVehicle CO2e Mg  by Market Class v Year' % omega_globals.options.session_unique_name)
    ax1.legend(market_classes + ['vehicle'])
    fig.savefig(omega_globals.options.output_folder + '%s ALL V Mg Mkt Cls.png' %
                omega_globals.options.session_unique_name)

    return Mg_data


def plot_vehicle_GWh(calendar_years, manufacturer_id=None):
    """
    Plot vehicle cert CO2e Mg v. model year, by market class and market category.

    Args:
        calendar_years ([years]): list of model years
        manufacturer_id (str): manufacturer id

    Returns:
        dict of vehicle cert CO2e Mg data by total, market class and market category

    """
    GWh_data = dict()

    # tally up total Mg
    GWh_data['vehicle'] = []
    for cy in calendar_years:
        GWh_data['vehicle'].append(
            sum([v.initial_registered_count * v.battery_kwh / 1e6 for v in vehicle_data
                 if v.model_year == cy and (manufacturer_id is None or v.manufacturer_id == manufacturer_id)]))

    for mcat in market_categories:
        market_category_GWh = []
        for idx, cy in enumerate(calendar_years):
            market_id_and_Mg = \
                [(v.market_class_id, v.initial_registered_count*v.battery_kwh/1e6) for v in vehicle_data
                 if v.model_year == cy and (manufacturer_id is None or v.manufacturer_id == manufacturer_id)]
            Mg = 0
            for market_class_id, cert_co2e_Mg in market_id_and_Mg:
                if mcat in market_class_id.split('.'):
                    Mg += float(cert_co2e_Mg)
            market_category_GWh.append(Mg)

        GWh_data[mcat] = market_category_GWh

    for mc in market_classes:
        market_class_GWh = []
        for idx, cy in enumerate(calendar_years):
            market_class_GWh.append(sum([v.initial_registered_count * v.battery_kwh / 1e6 for v in vehicle_data
                                         if v.model_year == cy and v.market_class_id == mc and
                                         (manufacturer_id is None or v.manufacturer_id == manufacturer_id)]))

        GWh_data[mc] = market_class_GWh

    if manufacturer_id is None:
        manufacturer_id = 'ALL'

        # market category chart
        fig, ax1 = figure(omega_globals.options.auto_close_figures)
        for mcat in market_categories:
            ax1.plot(calendar_years, GWh_data[mcat],
                     **omega_globals.options.MarketClass.get_linestyle(mcat))
        ax1.plot(calendar_years, GWh_data['vehicle'],
                 **omega_globals.options.MarketClass.get_linestyle('vehicle'))
        ax1.set_xlim(ax1.get_xlim())
        ax1.set_ylim(ax1.get_ylim())
        ax1.plot(omega_globals.options.battery_GWh_limit_years,
                 omega_globals.options.battery_GWh_limit, 'r.-')
        ax1.legend(market_categories + ['total_GWh', 'limit'])
        label_xyt(ax1, 'Year', 'GWh',
                  '%s\nVehicle GWh by Market Category v Year' % omega_globals.options.session_unique_name)
        fig.savefig(omega_globals.options.output_folder + '%s %s V GWh Mkt Cat.png' %
                    (omega_globals.options.session_unique_name, manufacturer_id))

        # market class chart
        fig, ax1 = figure(omega_globals.options.auto_close_figures)
        for mc in market_classes:
            ax1.plot(calendar_years, GWh_data[mc], **omega_globals.options.MarketClass.get_linestyle(mc))

        ax1.plot(calendar_years, GWh_data['vehicle'],
                 **omega_globals.options.MarketClass.get_linestyle('vehicle'))
        ax1.set_xlim(ax1.get_xlim())
        ax1.set_ylim(ax1.get_ylim())
        ax1.plot(omega_globals.options.battery_GWh_limit_years,
                 omega_globals.options.battery_GWh_limit, 'r.-')
        label_xyt(ax1, 'Year', 'GWh]',
                  '%s\nVehicle GWh  by Market Class v Year' % omega_globals.options.session_unique_name)
        ax1.legend(market_classes + ['total_GWh', 'limit'])
        fig.savefig(omega_globals.options.output_folder + '%s %s V GWh Mkt Cls.png' %
                    (omega_globals.options.session_unique_name, manufacturer_id))

    return GWh_data


def plot_market_shares(calendar_years, total_sales):
    """
    Plot absolute market shares v. model year, by market class, market category, context size class and reg class.

    Args:
        calendar_years ([years]): list of model years
        total_sales ([sales]): list of total sales by model year

    Returns:
        dict of market share results, by market class, market category, context size class and reg class.

    """
    from context.new_vehicle_market import NewVehicleMarket

    market_share_results = dict()

    # tally up market_category sales
    for mcat in market_categories:
        market_category_abs_share_frac = []
        for idx, cy in enumerate(calendar_years):
            count = 0
            vehicle_id_and_market_class_id = [((v.compliance_id, v.vehicle_id), v.market_class_id)
                                              for v in vehicle_data if v.model_year == cy]
            for vehicle_id, market_class_id in vehicle_id_and_market_class_id:
                if mcat in market_class_id.split('.'):
                    count += vehicle_annual_data[vehicle_id + tuple([0])]['registered_count']

            market_category_abs_share_frac.append(float(count) / max(1, total_sales[idx]))

        market_share_results['abs_share_frac_%s' % mcat] = market_category_abs_share_frac

    # tally up market class sales
    for mc in market_classes:
        market_category_abs_share_frac = []
        for idx, cy in enumerate(calendar_years):
            count = 0
            vehicle_ids = [(v.compliance_id, v.vehicle_id)
                           for v in vehicle_data if v.model_year == cy and v.market_class_id == mc]
            for vehicle_id in vehicle_ids:
                count += vehicle_annual_data[vehicle_id + tuple([0])]['registered_count']

            market_category_abs_share_frac.append(float(count) / max(1, total_sales[idx]))
        market_share_results['abs_share_frac_%s' % mc] = market_category_abs_share_frac

    # tally up context size class sales
    for csc in NewVehicleMarket.base_year_context_size_class_sales:
        market_category_abs_share_frac = []
        for idx, cy in enumerate(calendar_years):
            count = 0
            vehicle_ids = [(v.compliance_id, v.vehicle_id)
                           for v in vehicle_data if v.model_year == cy and v.context_size_class == csc]

            for vehicle_id in vehicle_ids:
                count += vehicle_annual_data[vehicle_id + tuple([0])]['registered_count']

            market_category_abs_share_frac.append(float(count) / max(1, total_sales[idx]))
        market_share_results['abs_share_frac_%s' % csc] = market_category_abs_share_frac

    # tally up reg class sales
    for rc in omega_globals.options.RegulatoryClasses.reg_classes:
        market_category_abs_share_frac = []
        for idx, cy in enumerate(calendar_years):
            count = 0
            vehicle_ids = [(v.compliance_id, v.vehicle_id)
                           for v in vehicle_data if v.model_year == cy and v.reg_class_id == rc]

            for vehicle_id in vehicle_ids:
                count += vehicle_annual_data[vehicle_id + tuple([0])]['registered_count']

            market_category_abs_share_frac.append(float(count) / max(1, total_sales[idx]))
        market_share_results['abs_share_frac_%s' % rc] = market_category_abs_share_frac

    # plot market category results
    fig, ax1 = figure(omega_globals.options.auto_close_figures)
    for mcat in market_categories:
        ax1.plot(calendar_years, market_share_results['abs_share_frac_%s' % mcat],
                 **omega_globals.options.MarketClass.get_linestyle(mcat))
    ax1.set_ylim(-0.05, 1.05)
    label_xyt(ax1, 'Year', 'Absolute Market Share [%]',
              '%s\nMarket Category Absolute Market Shares' % omega_globals.options.session_unique_name)
    ax1.legend(market_categories)
    fig.savefig(
        omega_globals.options.output_folder + '%s ALL Mkt Cat Shares.png' % omega_globals.options.session_unique_name)

    # plot market class results
    fig, ax1 = figure(omega_globals.options.auto_close_figures)
    for mc in market_classes:
        ax1.plot(calendar_years, market_share_results['abs_share_frac_%s' % mc],
                 **omega_globals.options.MarketClass.get_linestyle(mc))
    ax1.set_ylim(-0.05, 1.05)
    label_xyt(ax1, 'Year', 'Absolute Market Share [%]',
              '%s\nMarket Class Absolute Market Shares' % omega_globals.options.session_unique_name)
    ax1.legend(market_classes)
    fig.savefig(
        omega_globals.options.output_folder + '%s ALL Mkt Cls Shares.png' % omega_globals.options.session_unique_name)

    # plot context size class results
    fig, ax1 = figure(omega_globals.options.auto_close_figures)
    for csc in NewVehicleMarket.base_year_context_size_class_sales:
        ax1.plot(calendar_years, market_share_results['abs_share_frac_%s' % csc], '.--')
    ax1.set_ylim(-0.05, 1.05)
    label_xyt(ax1, 'Year', 'Absolute Market Share [%]',
              '%s\nContext Size Class Absolute Market Shares' % omega_globals.options.session_unique_name)
    ax1.legend(NewVehicleMarket.base_year_context_size_class_sales.keys(), ncol=2, loc='upper center')
    fig.savefig(omega_globals.options.output_folder + '%s ALL CSC Shares.png' %
                omega_globals.options.session_unique_name)

    # plot reg class results
    fig, ax1 = figure(omega_globals.options.auto_close_figures)
    for rc in omega_globals.options.RegulatoryClasses.reg_classes:
        ax1.plot(calendar_years, market_share_results['abs_share_frac_%s' % rc], '.--')
    ax1.set_ylim(-0.05, 1.05)
    label_xyt(ax1, 'Year', 'Absolute Market Share [%]',
              '%s\nReg Class Absolute Market Shares' % omega_globals.options.session_unique_name)
    ax1.legend(omega_globals.options.RegulatoryClasses.reg_classes, ncol=2, loc='upper center')
    fig.savefig(omega_globals.options.output_folder + '%s ALL RC Shares.png' %
                omega_globals.options.session_unique_name)

    return market_share_results


def plot_manufacturer_market_shares(calendar_years, compliance_id, total_sales):
    """
    Plot absolute market shares v. model year, by market class, market category, context size class and reg class,
    for a single manufacturer.

    Args:
        calendar_years ([years]): list of model years
        compliance_id (str): manufacturer name, or 'consolidated_OEM'
        total_sales ([sales]): list of total sales by model year

    Returns:
        dict of market share results, by market class, market category, context size class and reg class, for the given
        manufacturer

    """
    from context.new_vehicle_market import NewVehicleMarket

    global mfr_market_share_results
    if mfr_market_share_results is None:
        mfr_market_share_results = dict()

    # tally up market_category sales
    for mcat in market_categories:
        market_category_abs_share_frac = []
        for idx, cy in enumerate(calendar_years):
            count = 0
            vehicle_id_and_market_class_id = [((v.compliance_id, v.vehicle_id), v.market_class_id) for v in vehicle_data
                                              if v.model_year == cy and v.compliance_id == compliance_id]
            for vehicle_id, market_class_id in vehicle_id_and_market_class_id:
                if mcat in market_class_id.split('.'):
                    count += vehicle_annual_data[vehicle_id + tuple([0])]['registered_count']

            market_category_abs_share_frac.append(float(count) / max(1, total_sales[idx]))

        mfr_market_share_results['abs_share_frac_%s_%s' % (compliance_id, mcat)] = market_category_abs_share_frac

    # tally up market class sales
    for mc in market_classes:
        market_category_abs_share_frac = []
        for idx, cy in enumerate(calendar_years):
            count = 0
            vehicle_ids = [(v.compliance_id, v.vehicle_id)
                           for v in vehicle_data if v.model_year == cy and v.market_class_id == mc and
                           v.compliance_id == compliance_id]
            for vehicle_id in vehicle_ids:
                count += vehicle_annual_data[vehicle_id + tuple([0])]['registered_count']

            market_category_abs_share_frac.append(float(count) / max(1, total_sales[idx]))
        mfr_market_share_results['abs_share_frac_%s_%s' % (compliance_id, mc)] = market_category_abs_share_frac

    # tally up context size class sales
    for csc in NewVehicleMarket.base_year_context_size_class_sales:
        market_category_abs_share_frac = []
        for idx, cy in enumerate(calendar_years):
            count = 0
            vehicle_ids = [(v.compliance_id, v.vehicle_id)
                           for v in vehicle_data if v.model_year == cy and v.context_size_class == csc
                           and v.compliance_id == compliance_id]

            for vehicle_id in vehicle_ids:
                count += vehicle_annual_data[vehicle_id + tuple([0])]['registered_count']

            market_category_abs_share_frac.append(float(count) / max(1, total_sales[idx]))
        mfr_market_share_results['abs_share_frac_%s_%s' % (compliance_id, csc)] = market_category_abs_share_frac

    # tally up reg class sales
    for rc in omega_globals.options.RegulatoryClasses.reg_classes:
        market_category_abs_share_frac = []
        for idx, cy in enumerate(calendar_years):
            count = 0
            vehicle_ids = [(v.compliance_id, v.vehicle_id) for v in vehicle_data if v.model_year == cy
                           and v.reg_class_id == rc and v.compliance_id == compliance_id]

            for vehicle_id in vehicle_ids:
                count += vehicle_annual_data[vehicle_id + tuple([0])]['registered_count']

            market_category_abs_share_frac.append(float(count) / max(1, total_sales[idx]))
        mfr_market_share_results['abs_share_frac_%s_%s' % (compliance_id, rc)] = market_category_abs_share_frac

    # plot market category results
    fig, ax1 = figure(omega_globals.options.auto_close_figures)
    labels = []
    for mcat in market_categories:
        if max(mfr_market_share_results['abs_share_frac_%s_%s' % (compliance_id, mcat)]) > 0:
            ax1.plot(calendar_years, mfr_market_share_results['abs_share_frac_%s_%s' % (compliance_id, mcat)],
                     **omega_globals.options.MarketClass.get_linestyle(mcat))
            labels += [mcat]
    ax1.set_ylim(-0.05, 1.05)
    label_xyt(ax1, 'Year', 'Absolute Market Share [%]', '%s %s\nMarket Category Absolute Market Shares'
              % (compliance_id, omega_globals.options.session_unique_name))
    ax1.legend(labels)
    fig.savefig(omega_globals.options.output_folder + '%s %s Mkt Cat Shares.png'
                % (omega_globals.options.session_unique_name, compliance_id))

    # plot market class results
    fig, ax1 = figure(omega_globals.options.auto_close_figures)
    labels = []
    for mc in market_classes:
        if max(mfr_market_share_results['abs_share_frac_%s_%s' % (compliance_id, mc)]) > 0:
            ax1.plot(calendar_years, mfr_market_share_results['abs_share_frac_%s_%s' % (compliance_id, mc)],
                     **omega_globals.options.MarketClass.get_linestyle(mc))
            labels += [mc]
    ax1.set_ylim(-0.05, 1.05)
    label_xyt(ax1, 'Year', 'Absolute Market Share [%]', '%s %s\nMarket Class Absolute Market Shares'
              % (compliance_id, omega_globals.options.session_unique_name))
    ax1.legend(labels)
    fig.savefig(omega_globals.options.output_folder + '%s %s Mkt Cls Shares.png'
                % (omega_globals.options.session_unique_name, compliance_id))

    # plot context size class results
    fig, ax1 = figure(omega_globals.options.auto_close_figures)
    labels = []
    for csc in NewVehicleMarket.base_year_context_size_class_sales:
        if max(mfr_market_share_results['abs_share_frac_%s_%s' % (compliance_id, csc)]) > 0:
            ax1.plot(calendar_years, mfr_market_share_results['abs_share_frac_%s_%s' % (compliance_id, csc)], '.--')
            labels += [csc]
    ax1.set_ylim(-0.05, 1.05)
    label_xyt(ax1, 'Year', 'Absolute Market Share [%]', '%s %s\nContext Size Class Absolute Market Shares'
              % (compliance_id, omega_globals.options.session_unique_name))
    # ax1.legend(NewVehicleMarket.base_year_context_size_class_sales.keys(), ncol=2, loc='upper center')
    ax1.legend(labels, ncol=2, loc='upper center')
    fig.savefig(omega_globals.options.output_folder + '%s %s CSC Shares.png'
                % (omega_globals.options.session_unique_name, compliance_id))

    # plot reg class results
    fig, ax1 = figure(omega_globals.options.auto_close_figures)
    labels = []
    for rc in omega_globals.options.RegulatoryClasses.reg_classes:
        if max(mfr_market_share_results['abs_share_frac_%s_%s' % (compliance_id, rc)]) > 0:
            ax1.plot(calendar_years, mfr_market_share_results['abs_share_frac_%s_%s' % (compliance_id, rc)], '.--')
            labels += [rc]
    ax1.set_ylim(-0.05, 1.05)
    label_xyt(ax1, 'Year', 'Absolute Market Share [%]', '%s %s\nReg Class Absolute Market Shares'
              % (compliance_id, omega_globals.options.session_unique_name))
    # ax1.legend(omega_globals.options.RegulatoryClasses.reg_classes, ncol=2, loc='upper center')
    ax1.legend(labels, ncol=2, loc='upper center')
    fig.savefig(omega_globals.options.output_folder + '%s %s RC Shares.png'
                % (omega_globals.options.session_unique_name, compliance_id))

    return mfr_market_share_results


def plot_total_sales(calendar_years, compliance_ids):
    """
    Plot vehicle sales v. model year, for all manufacturers.

    Args:
        compliance_ids ([strs]): list of manufacturer names, e.g. ['OEM_A', 'OEM_B', ...]
        calendar_years ([years]): list of model years

    Returns:
        tuple of context sales, total sales, and manufacturer sales by model year
        (context_sales, total_sales, manufacturer_sales)

    """

    from context import new_vehicle_market

    total_sales = []
    for cy in calendar_years:
        count = 0
        vad_ids = [(v.compliance_id, v.vehicle_id, 0) for v in vehicle_data if v.model_year == cy]
        for vad_id in vad_ids:
            count += vehicle_annual_data[vad_id]['registered_count']
        total_sales.append(count)

    total_sales = np.array(total_sales)

    manufacturer_sales = dict()
    for compliance_id in compliance_ids:
        manufacturer_sales[compliance_id] = []
        for cy in calendar_years:
            count = 0
            if omega_globals.options.consolidate_manufacturers:
                vad_ids = [('consolidated_OEM', v.vehicle_id, 0) for v in vehicle_data
                           if v.model_year == cy and v.manufacturer_id == compliance_id]
            else:
                vad_ids = [(v.manufacturer_id, v.vehicle_id, 0) for v in vehicle_data
                       if v.model_year == cy and v.manufacturer_id == compliance_id]
            for vad_id in vad_ids:
                count += vehicle_annual_data[vad_id]['registered_count']
            manufacturer_sales[compliance_id].append(count)

    # TOTAL expected sales if ALL vehicle type represented in the base year vehicles file
    # context_sales = np.array(
    #     [consumer.sales_volume.context_new_vehicle_sales(cy)['total'] for cy in calendar_years[1:]])

    # Total expected sales for vehicle types actually represented in the base year vehicles file)
    context_sales = np.array(
        [new_vehicle_market.NewVehicleMarket.context_based_total_sales[cy] for cy in calendar_years[1:]])

    fig, ax1 = fplothg(calendar_years[1:], context_sales / 1e6, '.-',
                       reuse_figure=omega_globals.options.auto_close_figures)

    ax1.plot(calendar_years, total_sales / 1e6)

    for manufacturer in manufacturer_sales:
        ax1.plot(calendar_years, np.array(manufacturer_sales[manufacturer]) / 1e6)

    ax1.legend(['context sales', 'sales'] + list(manufacturer_sales.keys()))
    label_xyt(ax1, 'Year', 'Sales [millions]', '%s\nTotal Sales Versus Calendar Year\n Total Sales %.2f Million' % (
        omega_globals.options.session_unique_name, total_sales.sum() / 1e6))

    fig.savefig(omega_globals.options.output_folder + '%s ALL Sales v Year.png' % omega_globals.options.session_unique_name)

    return context_sales, total_sales, manufacturer_sales


def plot_manufacturer_compliance(calendar_years, compliance_id, credit_history):
    """
    Plot manufacturer initial and final cert CO2e Mg, including the effect of credit transfers.

    Args:
        credit_history (CreditBank):
        compliance_id (str): manufacturer name, or 'consolidated_OEM'
        calendar_years ([years]): list of model years

    Returns:
        tuple of calendar year cert co2e Mg, model year cert co2e Mg, cert target co2e Mg, total cost in billions
        (calendar_year_cert_co2e_Mg, model_year_cert_co2e_Mg, target_co2e_Mg)

    """
    def draw_transfer_arrow(src_x, src_y, dest_x, dest_y):
        """
        Draw credit transfer arrow from source model year to destination model year

        Args:
            src_x (float): credit source x-axis value
            src_y (float): credit source y-axis value
            dest_x (float): credit destination x-axis value
            dest_y (float): credit destination y-axis value

        """
        ax1.annotate('', xy=(dest_x, dest_y), xycoords='data',
                     xytext=(src_x, src_y), textcoords='data',
                     arrowprops=dict(arrowstyle='-|>', color='green', shrinkA=2, shrinkB=2,
                                     patchA=None, patchB=None, connectionstyle="arc3,rad=1"))

    def draw_expiration_arrow(src_x, src_y):
        """
        Draw credit expiration arrow

        Args:
            src_x (float): credit source x-axis value
            src_y (float): credit source y-axis value

        """
        ax1.annotate('', xy=(src_x, src_y), xycoords='data',
                     xytext=(src_x, ax1.get_ylim()[0]), textcoords='data',
                     arrowprops=dict(arrowstyle='<-', color='red', shrinkA=5, shrinkB=5,
                                     patchA=None, patchB=None, connectionstyle="arc3,rad=0"))

    from producer.manufacturer_annual_data import ManufacturerAnnualData

    target_co2e_Mg = ManufacturerAnnualData.get_target_co2e_Mg(compliance_id)
    calendar_year_cert_co2e_Mg = ManufacturerAnnualData.get_calendar_year_cert_co2e_Mg(compliance_id)
    model_year_cert_co2e_Mg = ManufacturerAnnualData.get_model_year_cert_co2e_Mg(compliance_id)
    total_cost_billions = ManufacturerAnnualData.get_total_cost_billions(compliance_id)
    # compliance chart
    ax1, fig = plot_compliance(calendar_years, target_co2e_Mg, calendar_year_cert_co2e_Mg, model_year_cert_co2e_Mg)
    label_xyt(ax1, 'Year', 'CO2e [Mg]', '%s %s\nCert and Compliance Versus Year\n Total Cost $%.2f Billion' % (
        compliance_id, omega_globals.options.session_unique_name, total_cost_billions))

    target_co2e_Mg_dict = dict(zip(calendar_years, target_co2e_Mg))
    calendar_year_cert_co2e_Mg_dict = dict(zip(calendar_years, calendar_year_cert_co2e_Mg))
    model_year_cert_co2e_Mg_dict = dict(zip(calendar_years, model_year_cert_co2e_Mg))

    if credit_history is not None:
        for _, t in credit_history.transaction_log.iterrows():
            try:
                if type(t.credit_destination) is not str and t.model_year in calendar_year_cert_co2e_Mg_dict:
                    draw_transfer_arrow(t.model_year, calendar_year_cert_co2e_Mg_dict[t.model_year],
                                    t.credit_destination, target_co2e_Mg_dict[t.credit_destination])
                elif type(t.credit_destination) is not str and t.model_year not in calendar_year_cert_co2e_Mg_dict:
                    ax1.plot(t.model_year, target_co2e_Mg_dict[calendar_years[0]], 'o', color='orange')
                    draw_transfer_arrow(t.model_year, target_co2e_Mg_dict[calendar_years[0]],
                                        t.credit_destination, model_year_cert_co2e_Mg_dict[t.credit_destination])
                    ax1.set_xlim(calendar_years[0] - 5, ax1.get_xlim()[1])
                elif t.credit_destination == 'EXPIRATION' and t.model_year in calendar_year_cert_co2e_Mg_dict:
                    draw_expiration_arrow(t.model_year, calendar_year_cert_co2e_Mg_dict[t.model_year])
                elif t.credit_destination == 'EXPIRATION' and t.model_year not in calendar_year_cert_co2e_Mg_dict:
                    ax1.plot(t.model_year, target_co2e_Mg_dict[calendar_years[0]], 'o', color='orange')
                    draw_expiration_arrow(t.model_year, target_co2e_Mg_dict[calendar_years[0]])
                else:  # "PAST_DUE"
                    ax1.plot(t.model_year, calendar_year_cert_co2e_Mg_dict[t.model_year], 'x', color='red')
                    plt.scatter(t.model_year, calendar_year_cert_co2e_Mg_dict[t.model_year], s=80, facecolors='none',
                                edgecolors='r')
            except:
                pass

    fig.savefig(omega_globals.options.output_folder + '%s %s Cert Mg v Year.png' %
                (omega_globals.options.session_unique_name, compliance_id))

    return calendar_year_cert_co2e_Mg, model_year_cert_co2e_Mg, target_co2e_Mg


def plot_compliance(calendar_years, target_co2e_Mg, calendar_year_cert_co2e_Mg, model_year_cert_co2e_Mg):
    """
    Plot compliance target Mg, calendar year cert Mg and model year compliance Mg

    Args:
        calendar_years (list): list of years to plot
        target_co2e_Mg (list): list of target co2e Mg
        calendar_year_cert_co2e_Mg (list): list of calendar year cert co2e Mg
        model_year_cert_co2e_Mg (list): list of model year compliance co2e Mg

    """
    fig, ax1 = fplothg(calendar_years, target_co2e_Mg, 'o-', reuse_figure=omega_globals.options.auto_close_figures)
    ax1.plot(calendar_years, calendar_year_cert_co2e_Mg, 'r.-')
    ax1.plot(calendar_years, model_year_cert_co2e_Mg, '-')
    ax1.legend(['target_co2e_Mg', 'calendar_year_cert_co2e_Mg', 'model_year_cert_co2e_Mg'])
    return ax1, fig


def plot_iteration(iteration_log, compliance_id):
    """
    Plot producer-consumer iteration data.

    Args:
        compliance_id (str): manufacturer name, or 'consolidated_OEM'
        iteration_log (DataFrame): iteration data

    """
    iteration_log = iteration_log.loc[iteration_log['compliance_id'] == compliance_id]

    for iteration in [0, -1]:
        if iteration == 0:
            iteration_label = 'initial'
        else:
            iteration_label = 'final'

        year_iter_labels = \
            ['%d_%d' % (cy - 2000, it) for cy, it in
             zip(iteration_log['calendar_year'][iteration_log['cross_subsidy_iteration_num'] == iteration],
                 (iteration_log['producer_consumer_iteration_num']
                 [iteration_log['cross_subsidy_iteration_num'] == iteration]))]

        for mc in market_classes:
            if 'consumer_abs_share_frac_%s' % mc in iteration_log:
                plt.figure()
                plt.plot(year_iter_labels,
                         iteration_log['producer_abs_share_frac_%s' % mc][
                             iteration_log['cross_subsidy_iteration_num'] == iteration], '--', linewidth=3)
                plt.xticks(rotation=90)
                plt.plot(year_iter_labels,
                         iteration_log['consumer_abs_share_frac_%s' % mc][
                             iteration_log['cross_subsidy_iteration_num'] == iteration])
                plt.title('%s %s iteration %s' % (compliance_id, mc, iteration_label))
                plt.grid()
                plt.legend(['producer_abs_share_frac_%s' % mc, 'consumer_abs_share_frac_%s' % mc])
                plt.ylim([0, 1])
                plt.savefig('%s%s %s Iter %s %s.png' % (
                    omega_globals.options.output_folder, omega_globals.options.session_unique_name, compliance_id,
                    mc, iteration_label))

        first_logged = iteration_log.loc[iteration_log['cross_subsidy_iteration_num'] == 0]
        last_logged = iteration_log.loc[iteration_log['cross_subsidy_iteration_num'] == -1]

        plt.figure()
        if iteration == -1:
            for mc in market_classes:
                if 'consumer_generalized_cost_dollars_%s' % mc in last_logged:
                    plt.plot(last_logged['calendar_year'],
                             last_logged['consumer_generalized_cost_dollars_%s' % mc], '.-')
        else:
            for mc in market_classes:
                if 'consumer_generalized_cost_dollars_%s' % mc in first_logged:
                    plt.plot(first_logged['calendar_year'],
                             first_logged['consumer_generalized_cost_dollars_%s' % mc], '.-')
        plt.legend(['consumer_generalized_cost_dollars_%s' % mc for mc in market_classes])
        plt.ylabel('Cost $ / mi')
        plt.title('%s Consumer Generalized Cost %s' % (compliance_id, iteration_label))
        plt.grid()
        plt.savefig('%s%s %s ConsumerGC %s.png' % (omega_globals.options.output_folder,
                                                   omega_globals.options.session_unique_name, compliance_id,
                                                   iteration_label))

        plt.figure()
        if iteration == -1:
            for mc in market_classes:
                if 'cost_multiplier_%s' % mc in last_logged:
                    plt.plot(last_logged['calendar_year'],
                         last_logged['cost_multiplier_%s' % mc], '.-')
        else:
            for mc in market_classes:
                if 'cost_multiplier_%s' % mc in first_logged:
                    plt.plot(first_logged['calendar_year'],
                             first_logged['cost_multiplier_%s' % mc], '.-')
        plt.legend(['cost_multiplier_%s' % mc for mc in market_classes])
        plt.ylabel('Cost Multiplier')
        plt.title('%s Producer Cost Multipliers %s' % (compliance_id, iteration_label))
        plt.grid()
        plt.savefig('%s%s %s Producer Cost Multipliers %s.png' % (
            omega_globals.options.output_folder, omega_globals.options.session_unique_name, compliance_id,
            iteration_label))

    fig, ax1 = fplothg(last_logged['calendar_year'], last_logged['producer_consumer_iteration_num'], '.-',
                       reuse_figure=omega_globals.options.auto_close_figures)
    label_xyt(ax1, '', 'Iteration [#]', '%s Iteration mean = %.2f' %
              (compliance_id, last_logged['producer_consumer_iteration_num'].mean()))

    fig.savefig('%s%s %s Iter Counts.png' % (omega_globals.options.output_folder,
                                             omega_globals.options.session_unique_name, compliance_id))

    # plot producer initial share and g/mi decisions
    plt.figure()
    for mc in market_classes:
        plt.plot(first_logged['calendar_year'], first_logged['producer_abs_share_frac_%s' % mc], '.-')
    plt.title('%s Producer Initial Absolute Market Shares' % compliance_id)
    plt.grid()
    plt.legend(['producer_abs_share_frac_%s' % mc for mc in market_classes])
    plt.savefig('%s%s %s Producer Abs Shares Initial.png' % (omega_globals.options.output_folder,
                                                             omega_globals.options.session_unique_name, compliance_id))

    # plot producer initial share and g/mi decisions
    plt.figure()
    for mc in market_classes:
        plt.plot(last_logged['calendar_year'], last_logged['producer_abs_share_frac_%s' % mc], '.-')
    plt.title('%s Producer Final Absolute Market Shares' % compliance_id)
    plt.grid()
    plt.legend(['producer_abs_share_frac_%s' % mc for mc in market_classes])
    plt.savefig('%s%s %s Producer Abs Shares Final.png' % (omega_globals.options.output_folder,
                                                             omega_globals.options.session_unique_name, compliance_id))

    plt.figure()
    for mc in market_classes:
        plt.plot(first_logged['calendar_year'], first_logged['average_onroad_direct_co2e_gpmi_%s' % mc], '.-')
    plt.title('%s Producer Initial CO2e g/mi' % compliance_id)
    plt.grid()
    plt.legend(['average_onroad_direct_co2e_gpmi_%s' % mc for mc in market_classes])
    plt.savefig('%s%s %s Producer CO2e gpmi Initial.png' % (omega_globals.options.output_folder,
                                                            omega_globals.options.session_unique_name, compliance_id))

    plt.figure()
    for mc in market_classes:
        plt.plot(last_logged['calendar_year'], last_logged['average_onroad_direct_co2e_gpmi_%s' % mc], '.-')
    plt.title('%s Producer Final CO2e g/mi' % compliance_id)
    plt.grid()
    plt.legend(['average_onroad_direct_co2e_gpmi_%s' % mc for mc in market_classes])
    plt.savefig('%s%s %s Producer CO2e gpmi Final.png' % (omega_globals.options.output_folder,
                                                            omega_globals.options.session_unique_name, compliance_id))<|MERGE_RESOLUTION|>--- conflicted
+++ resolved
@@ -132,11 +132,7 @@
     session_results['session_name'] = omega_globals.options.session_name
 
     context_sales, total_sales, manufacturer_sales = \
-<<<<<<< HEAD
         plot_total_sales(vehicle_years, sorted(list(set(Vehicle.compliance_ids + list(manufacturer_ids)))))
-=======
-        plot_total_sales(vehicle_years, sorted(list(set(VehicleFinal.compliance_ids + list(manufacturer_ids)))))
->>>>>>> 265e452a
 
     session_results['sales_total'] = total_sales[1:]
     session_results['sales_context'] = context_sales
