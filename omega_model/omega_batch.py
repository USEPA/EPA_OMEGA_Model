"""

**Routines to load and run a batch of one or more OMEGA simulation sessions.**

Sessions are defined by columns of data, some rows support multiple comma-separated values, which are expanded in a
full-factorial fashion.  All required session data, including source code, is "bundled" to a common folder,
thereby providing a standalone archive of the batch that can be inspected or re-run at any time.

The batch process supports parallel processing via multi-core and/or multi-machine running of batches via the optional
``dispy`` package.  Parallel processing requires the machine(s) to have running instances of ``dispynode`` s and
optionally a ``dispyscheduler``.  Parallel processing is an advanced topic and is not covered in detail here.

Example command-line shell script for launching a dispy node:

    ::

        #! /bin/zsh

        PYTHONPATH="/Users/omega_user/Code/GitHub/USEPA_OMEGA2/venv3.8/bin"
        DISPYPATH="/Users/omega_user/Code/GitHub/USEPA_OMEGA2/venv3.8/lib/python3.8/site-packages/dispy"

        $PYTHONPATH/python3 $DISPYPATH/dispynode.py --clean --cpus=8 --client_shutdown --ping_interval=15 --daemon --zombie_interval=5

**INPUT FILE FORMAT**

The file format consists of a two-column header followed by a one or more session definition columns.  Batch settings
(settings that apply to all sessions) are defined in the first column (at the top, by convention).  The data rows
do not need to be defined in any particular order.

Sample Data Columns
    .. csv-table::
        :widths: auto

        Parameter,Type,Value,
        Batch Settings,,,
        Batch Name,String,demo_batch,
        Analysis Final Year,#,2050,
        Consolidate Manufacturers,TRUE / FALSE,TRUE,
        Cost Accrual,end-of-year / beginning-of-year,end-of-year,
        Discount Values to Year,#,2021,
        Analysis Dollar Basis,#,2020,
        ,,,
        Batch Analysis Context Settings,,,
        Context Name,String,AEO2021,
        Context Case,String,Reference case,
        Context Fuel Prices File,String,context_fuel_prices.csv,
        Context New Vehicle Market File,String,context_new_vehicle_market.csv,
        Manufacturers File,String,manufacturers.csv,
        Market Classes File,String,market_classes.csv,
        New Vehicle Price Elasticity of Demand,#,-0.5,
        Onroad Fuels File,String,onroad_fuels.csv,
        Onroad Vehicle Calculations File,String,onroad_vehicle_calculations.csv,
        Onroad VMT File,String,annual_vmt_fixed_by_age.csv,
        Producer Cross Subsidy Multiplier Max,#,1.05,
        Producer Cross Subsidy Multiplier Min,#,0.95,
        Producer Generalized Cost File,String,producer_generalized_cost.csv,
        Production Constraints File,String,production_constraints.csv,
        Sales Share File,String,sales_share_params.csv,
        Vehicle Price Modifications File,String,vehicle_price_modifications.csv,
        Vehicle Reregistration File,String,reregistration_fixed_by_age.csv,
        Vehicle Simulation Results and Costs File,String,simulated_vehicles.csv,
        Vehicles File,String,vehicles.csv,
        Context Criteria Cost Factors File,String,cost_factors-criteria.csv,cost_factors-criteria.csv
        Context SCC Cost Factors File,String,cost_factors-scc.csv,cost_factors-scc.csv
        Context Energy Security Cost Factors File,String,cost_factors-energysecurity.csv,cost_factors-energysecurity.csv
        Context Congestion-Noise Cost Factors File,String,cost_factors-congestion-noise.csv,cost_factors-congestion-noise.csv
        Context Powersector Emission Factors File,String,emission_factors-powersector.csv,emission_factors-powersector.csv
        Context Refinery Emission Factors File,String,emission_factors-refinery.csv,emission_factors-refinery.csv
        Context Vehicle Emission Factors File,String,emission_factors-vehicles.csv,emission_factors-vehicles.csv
        Context Implicit Price Deflators File,String,implicit_price_deflators.csv,implicit_price_deflators.csv
        Context Consumer Price Index File,String,cpi_price_deflators.csv,cpi_price_deflators.csv
        ,,,
        Session Settings,,,
        Enable Session,TRUE / FALSE,TRUE,TRUE
        Session Name,String,NoActionPolicy,ActionAlternative
        ,,,
        Session Policy Alternatives Settings,,,
        Drive Cycle Weights File,String,drive_cycle_weights.csv,drive_cycle_weights.csv
        Drive Cycles File,String,drive_cycles.csv,drive_cycles.csv
        GHG Credits File,String,ghg_credits.csv,ghg_credits.csv
        GHG Standards File,String,ghg_standards-footprint.csv,ghg_standards-alternative.csv
        Off-Cycle Credits File,String,offcycle_credits.csv,offcycle_credits.csv
        Policy Fuel Upstream Methods File,String,policy_fuel_upstream_methods.csv,policy_fuel_upstream_methods.csv
        Policy Fuels File,String,policy_fuels.csv,policy_fuels.csv
        Production Multipliers File,String,production_multipliers.csv,production_multipliers.csv
        Regulatory Classes File,String,regulatory_classes.csv,regulatory_classes.csv
        Required Sales Share File,String,required_sales_share.csv,required_sales_share.csv
        ,,,

The first column defines the parameter name, the second column is a type-hint and does not get evaluated.  Subsequent
columns contain the data to define batch settings and session settings.

File names in the batch definition file are relative to the batch file location, unless they are specified as absolute
paths.

Data Row Name and Description

:Batch Settings:
    Decorator, not evaluated

:Batch Name *(str)*:
    The name of the batch, combined with a timestamp (YYYY_MM_DD_hh_mm_ss) becomes the name of the bundle folder

:Analysis Final Year *(int)*:
    Analysis Final Year, e.g. ``2050``

:Consolidate Manufacturers *(TRUE or FALSE)*:
    If ``TRUE`` then manufacturers will be conslidated into a "consolidated_OEM", otherwise manufacturers will be run independently

:Cost Accrual:
    The time of year when costs are assumed to accrue, ``end-of-year`` or ``beginning-of-year``

:Discount Values to Year:
    The year to which all monetized values in the cost effects outputs will be discounted, default is ``2021``

:Analysis Dollar Basis:
    The dollar valuation for all monetized values in the cost effects outputs, i.e., costs are expressed in "Dollar Basis" dollars

:Batch Analysis Context Settings:
    Decorator, not evaluated

:Context Name *(str)*:
    Context name, e.g. ``AEO2021``

:Context Case *(str)*:
    Context case name, e.g. ``Reference case``

:Context Fuel Prices File *(str)*:
    The relative or absolute path to the context fuel prices file,
    loaded by ``context.fuel_prices.FuelPrice``

:Context New Vehicle Market File *(str)*:
    The relative or absolute path to the context new vehicle market file,
    loaded by ``context.new_vehicle_market.NewVehicleMarket``

:Manufacturers File *(str)*:
    The relative or absolute path to the manufacturers file,
    loaded by ``producer.manufacturers.Manufacturer``

:Market Classes File *(str)*:
    The relative or absolute path to the market classes file,
    loaded by ``consumer.market_classes.MarketClass``

:New Vehicle Price Elasticity of Demand *(float, ...)*:
    Numeric value of the new vehicle price elastiticy of demand, typically <= 0, e.g. ``-0.5``
    Supports multiple comma-separated values

:Onroad Fuels File *(str)*:
    The relative or absolute path to the onroad fuels file,
    loaded by ``context.onroad_fuels.OnroadFuel``

:Onroad Vehicle Calculations File *(str)*:
    The relative or absolute path to the onroad vehicle calculations (onroad gap) file,
    loaded by ``producer.vehicles.VehicleFinal``

:Onroad VMT File *(str)*:
    The relative or absolute path to the onroad VMT file,
    loaded dynamically by the ``OnroadVMT`` class defined in the module specified by the file header,
    e.g. ``consumer.annual_vmt_fixed_by_age``

:Producer Cross Subsidy Multiplier Max *(float, ...)*:
    Numeric value of the minimum producer cross subsidy multiplier, typically >= 1, e.g. ``1.05``
    Supports multiple comma-separated values

:Producer Cross Subsidy Multiplier Min *(float, ...)*:
    Numeric value of the minimum producer cross subsidy multiplier, typically <= 1, e.g. ``0.95``
    Supports multiple comma-separated values

:Producer Generalized Cost File *(str)*:
    The relative or absolute path to the vehicle producer generalized costs file,
    loaded dynamically by the ``ProducerGeneralizedCost`` class defined in the module specified by the file header,
    e.g. ``producer.producer_generalized_cost``

:Production Constraints File *(str)*:
    The relative or absolute path to the production constraints file,
    loaded by ``context.production_constraints.ProductionConstraints``

:Sales Share File *(str)*:
    The relative or absolute path to the sales share (consumer sales response) file,
    loaded dynamically by the ``SalesShare`` class defined in the module specified by the file header,
    e.g. ``consumer.sales_share_gcam``

:Vehicle Price Modifications File *(str)*:
    The relative or absolute path to the vehicle price modifications file,
    loaded by ``context.price_modifications.PriceModifications``

:Vehicle Reregistration File *(str)*:
    The relative or absolute path to the vehicle re-registration file,
    loaded dynamically by the ``Reregistration`` class defined in the module specified by the file header,
    e.g. ``consumer.reregistration_fixed_by_age``

:Vehicle Simulation Results and Costs File *(str)*:
    The relative or absolute path to the vehicle simulation results and costs file,
    loaded by ``context.cost_clouds.CostCloud``

:Vehicles File *(str)*:
    The relative or absolute path to the vehicles (base year fleet) file,
    loaded by ``producer.vehicles.VehicleFinal``

:Context Criteria Cost Factors File *(str)*:
    The relative or absolute path to the criteria pollutant costs file,
    loaded by ``effects.cost_factors_criteria.CostFactorsCriteria``

:Context SCC Cost Factors File *(str)*:
    The relative or absolute path to the social cost of carbon and carbon-equivalent pollutants file,
    loaded by ``effects.cost_factors_scc.CostFactorsSCC``

:Context Energy Security Cost Factors File *(str)*:
    The relative or absolute path to the energy security cost factors file,
    loaded by ``effects.cost_factors_energysecurity.CostFactorsEnergySecurity``

:Context Congestion-Noise Cost Factors File *(str)*:
    The relative or absolute path to the congestion and noise cost factors file,
    loaded by ``effects.cost_factors_congestion_noise.CostFactorsCongestionNoise``

:Context Powersector Emission Factors File *(str)*:
    The relative or absolute path to the power sector emission factors file,
    loaded by ``effects.emission_factors_powersector.EmissionFactorsPowersector``

:Context Refinery Emission Factors File *(str)*:
    The relative or absolute path to the refinery emission factors file,
    loaded by ``effects.emission_factors_refinery.EmissionFactorsRefinery``

:Context Vehicle Emission Factors File *(str)*:
    The relative or absolute path to the vehicle emission factors file,
    loaded by ``effects.emission_factors_vehicles.EmissionFactorsVehicles``

:Context Implicit Price Deflators File *(str)*:
    The relative or absolute path to the implicit price deflators file,
    loaded by ``effects.cost_factors_scc.CostFactorsSCC``

:Context Consumer Price Index File *(str)*:
    The relative or absolute path to the consumer price index file,
    loaded by ``effects.cost_factors_criteria.CostFactorsCriteria``

----

:Session Settings:
    Decorator, not evaluated

:Enable Session *(TRUE or FALSE)*:
    If ``TRUE`` then run the session(s)

:Session Name *(str)*:
    Session Name

----

:Session Policy Alternatives Settings:
    Decorator, not evaluated

:Drive Cycle Weights File *(str)*:
    The relative or absolute path to the drive cycle weights file,
    loaded by ``policy.drive_cycle_weights.DriveCycleWeights``

:Drive Cycles File *(str)*:
    The relative or absolute path to the drive cycles file,
    loaded by ``policy.drive_cycles.DriveCycles``

:GHG Credits File *(str)*:
    The relative or absolute path to the GHG credits file,
    loaded by ``policy.credit_banking.CreditBank``

:GHG Standards File *(str)*:
    The relative or absolute path to the GHG Standards / policy targets file,
    loaded dynamically by the VehicleTargets class defined in the module specified by the file header,
    e.g. ``policy.targets_footprint``

:Off-Cycle Credits File *(str)*:
    The relative or absolute path to the off-cycle credits file,
    loaded by ``policy.offcycle_credits.OffCycleCredits``

:Policy Fuel Upstream Methods File *(str)*:
    The relative or absolute path to the policy fuel upstream methods file,
    loaded by ``policy.upstream_methods.UpstreamMethods``

:Policy Fuels File *(str)*:
    The relative or absolute path to the policy fuels file,
    loaded by ``policy.policy_fuels.PolicyFuel``

:Production Multipliers File *(str)*:
    The relative or absolute path to the production multipliers file,
    loaded by ``policy.incentives.Incentives``

:Regulatory Classes File *(str)*:
    The relative or absolute path to the regulatory classes file,
    loaded dynamically by the RegulatoryClasses class defined in the module specified by the file header,
    e.g. ``policy.regulatory_classes``

:Required Sales Share File *(str)*:
    The relative or absolute path to the required sales share file,
    loaded by ``policy.required_sales_share.RequiredSalesShare``

----

**DEVELOPER SETTINGS**

These settings are primarily for debugging or code development, if not provided by the user then default values will be
applied.

:Developer Settings:
    Decorator, not evaluated

:Cost Curve Frontier Affinity Factor *(float, ...)*:
    Determines how closely the frontier hews to the source points of the cost cloud, typically ``0.75``
    Supports multiple comma-separated values

:Flat Context *(TRUE or FALSE)*:
    If TRUE then all context values will come from a fixed year

:Flat Context Year *(int)*:
    The fixed year when using flat context, default value is ``2020``

:Iterate Producer-Consumer *(TRUE or FALSE, ...)*:
    If ``TRUE`` then multiple producer-consumer tech and market share convergence iterations are enabled
    Supports multiple comma-separated values

:Log Consumer Iteration Years *(['all'] or [int(s)])*:
    List of year(s) to log producer-consumer market share iteration, default value is ``2050``, which writes the log
    file in the year 2050 and contains all prior years

:Log Producer Decision and Response Years *(['all'] or [int(s)])*:
    List of year(s) to log producer decision and consumer response data (costs, market shares and tech decision).
    Default value is ``[]``

:Log Producer Iteration Years *(['all'] or [int(s)])*:
    List of year(s) to log detailed producer iteration data, including composite vehicle cost curves and compliance
    search data (cost clouds).  Default value is ``[]``

:Num Market Share Options *(int, ...)*:
    Number of market share options to generate as part of the producer compliance search, typically ``5``.
    Supports multiple comma-separated values

:Num Tech Options per BEV Vehicle *(int, ...)*:
    Number of tech options to generate for BEV vehicles as part of the producer compliance search, typically ``1``
    Supports multiple comma-separated values

:Num Tech Options per ICE Vehicle *(int, ...)*:
    Number of tech options to generate for ICE vehicles as part of the producer compliance search, typically ``5``
    Supports multiple comma-separated values

:Producer Compliance Search Convergence Factor *(float)*:
    Determines the search progression of tech options and market shares, used in
    ``producer.compliance_search.create_tech_and_share_sweeps()`` and
    ``producer.compliance_search.search_production_options()``.  Default value is ``0.33``

:Producer Compliance Search Min Share Range *(float)*:
    Used in ``producer.compliance_search.search_production_options()``, minimum share range limit, stops compliance
    search when below.
    Default value is ``1e-4``

:Producer Compliance Search Tolerance *(float)*:
    Used in ``producer.compliance_search.search_production_options()``, used to determine accuracy of compliance
    outcome relative to the targeted CO2e Mg, default value is ``1e-6``

:Producer Cross Subsidy Price Tolerance *(float)*:
    Used in ``omega_model.detect_convergence()``, applied to the total average cost accuracy, default value is ``1e-4``

:Producer-Consumer Convergence Tolerance *(float)*:
    Used in ``omega_model.detect_convergence()``, compared with the convergence error.  Default is ``1e-3``

:Producer-Consumer Max Iterations *(int)*:
    Maximum number of market share iterations between the producer and consumer.  Recommended minimum is ``2``

:Run Profiler *(TRUE or FALSE)*:
    If TRUE then the model with run with profiling enabled.  See ``omega_model.run_omega()``

:Slice Tech Combo Tables *(TRUE or FALSE)*:
    If ``TRUE`` then partial clouds are saved as part of debugging the producer search convergence

:Verbose Console Modules *([strs])*:
    List of modules to activate detailed console output, may contain ``'producer'`` or ``'consumer'`` or both.
    Default value is ``[]``

:Verbose Output *(TRUE or FALSE, ...)*:
    Enables detailed console and logfile output if ``TRUE``
    Supports multiple comma-separated values

"""

print('importing %s' % __file__)

import os, sys

# make sure top-level project folder is on the path (i.e. folder that contains omega_model)
sys.path.insert(0, os.path.dirname(os.path.dirname(os.path.abspath(__file__))))

from common.omega_types import OMEGABase
from omega_model import OMEGASessionSettings
from common.file_io import validate_file, relocate_file, get_filenameext

bundle_input_folder_name = 'in'
bundle_output_folder_name = OMEGASessionSettings().output_folder

true_false_dict = dict({True: True, False: False, 'True': True, 'False': False, 'TRUE': True, 'FALSE': False})


def validate_predefined_input(input_str, valid_inputs):
    """
    Validate the input string against set or dictionary of valid inputs. If ``valid_inputs`` is a set the
    ``input_str`` is checked for inclusion and returned, if ``valid_inputs`` is a dict, the value associated with the
    ``input_str`` key is returned.

    Args:
        input_str (str): the string to be validated
        valid_inputs (set, dict): set or dict of valid inputs

    Returns:
        Raises Exception if ``input_str`` not in ``valid_inputs`` or if ``valid_inputs`` is not a set or dict,
        else ``input_str`` if ``valid_inputs`` is a set,
        else ``valid_inputs[input_str]`` if ``valid_inputs`` is a dict.

    """
    if input_str in valid_inputs:
        if type(valid_inputs) is dict:
            return valid_inputs[input_str]
        elif type(valid_inputs) is set:
            return input_str
        else:
            raise Exception(
                'validate_predefined_input(...,valid_inputs) error: valid_inputs must be a set or dictionary')
    else:
        raise Exception('Invalid input "%s", expecting %s' % (input_str, str(valid_inputs)))


def is_absolute_path(source_file_path):
    """
    Check if source file path is absolute (as opposed to relative).  Wrapper for ``os.path.isabs()``

    Args:
        source_file_path (str): file path

    Returns: True if file path is absolute

    """
    # return source_file_path.startswith('/') or source_file_path.startswith('\\') or (source_file_path[1] == ':')
    import os
    return os.path.isabs(source_file_path)


class OMEGABatchObject(OMEGABase):
    """
    **Manages batch-level settings and contains a list of sessions.**

    """
    def __init__(self, name='', analysis_final_year=None, calc_effects=None):
        """
        Create an ``OMEGABatchObject``

        Args:
            name (str): the name of the batch
            analysis_final_year (int): optional externally-provided analysis final year, otherwise the analysis final
                year is determined by the batch file
            calc_effects (str): 'None', 'Physical' or 'Physical and Costs', determines which effects calcs to run
                post-compliance modeling

        """
        import pandas as pd

        self.name = name
        self.batch_definition_path = ''
        self.output_path = "." + os.sep
        self.sessions = []
        self.dataframe = pd.DataFrame()
        self.batch_log = None

        self.settings = OMEGASessionSettings()
        self.settings.analysis_final_year = analysis_final_year
        self.settings.calc_effects = calc_effects

    def force_numeric_user_params(self):
        """
        Force certain user batch inputs to be numeric values. List of numeric params must be updated manually when
        new numeric params are added to the batch settings.

        Returns:
            Nothing, changes ``self.dataframe`` values to numeric values as required

        """
        import pandas as pd

        numeric_params = {
            'Analysis Final Year',
            'Discount Values to Year',
            'Analysis Dollar Basis',
            'New Vehicle Price Elasticity of Demand',
            'Producer Cross Subsidy Multiplier Min',
            'Producer Cross Subsidy Multiplier Max',
        }

        for p in numeric_params:
            self.dataframe.loc[p] = pd.to_numeric(self.dataframe.loc[p])

    def force_numeric_developer_params(self):
        """
        Force certain developer batch inputs to be numeric values. List of numeric params must be updated manually when
        new numeric params are added to the batch settings.

        Returns:
            Nothing, changes ``self.dataframe`` values to numeric values as required

        """
        import pandas as pd

        numeric_params = {
            'Num Market Share Options',
            'Num Tech Options per ICE Vehicle',
            'Num Tech Options per BEV Vehicle',
            'Cost Curve Frontier Affinity Factor',
            'Producer-Consumer Max Iterations',
            'Producer-Consumer Convergence Tolerance',
            'Producer Compliance Search Min Share Range',
            'Producer Compliance Search Convergence Factor',
            'Producer Compliance Search Tolerance',
            'Producer Cross Subsidy Price Tolerance',
            'Flat Context Year',
        }

        for p in numeric_params:
            if p in self.dataframe:
                self.dataframe.loc[p] = pd.to_numeric(self.dataframe.loc[p])

    def read_parameter(self, param_name):
        """
        Read batch-level parameter, setting applies to all sessions.

        Args:
            param_name (str): the name of the parameter to read

        Returns:
            The value of the batch setting, taken from the first data column of the batch file

        """
        return self.dataframe.loc[param_name][0]

    def parse_parameter(self, param_name, session_num):
        """
        Returns the evaluated value of the requested row (``param_name``) and column (``session_num``) from the
        batch file.

        Args:
            param_name (str): the name of the parameter to evaluate
            session_num (int): which session to evaluate, the first session is session ``0``

        Returns:
            The raw value, ``True`` for 'TRUE' and ``False`` for 'FALSE', or the valid python object created by
            evaluating the raw parameter string (i.e. for tuples or dicts in the batch file inputs)

        """
        raw_param = self.dataframe.loc[param_name][session_num]
        params_dict = {'TRUE': True,
                       'FALSE': False,
                       }

        param = raw_param  # default is to pass through the raw value

        if type(raw_param) is str:
            try:
                # try to evaluate the param as a python code-compatible string
                param = eval(raw_param, {'__builtins__': None}, params_dict)
            except:
                pass

        return param

    def set_parameter(self, param_name, session_num, value):
        """
        Set the value of a given parameter for a given session in the batch dataframe

        Args:
            param_name (str): the name of the parameter to evaluate
            session_num (int): which session to set the value of, the first session is session ``0``
            value: the value to be set

        Returns:
            Nothing, sets the value for the parameter in the given session in the batch dataframe

        """
        self.dataframe.loc[param_name][session_num] = value

    def parse_session_params(self, session_num, verbose=False):
        """
        Parse session params and determine the full factorial dimensions of the session

        Args:
            session_num (int): the number of the session to parse, the first session is session ``0``
            verbose (bool): enables additional console output if ``True``

        Returns:
            The full factorial dimensions of the given session, e.g. (1,1,2,1...)

        """
        fullfact_dimensions = []
        for param_name in self.dataframe.index:
            if type(param_name) is str:
                param = self.parse_parameter(param_name, session_num)
                self.set_parameter(param_name, session_num, param)
                if type(param) is tuple:
                    if verbose:
                        print('found tuple')
                    fullfact_dimensions.append(len(param))
                else:
                    fullfact_dimensions.append(1)
            else:
                fullfact_dimensions.append(1)
        if verbose:
            print('fullfact dimensions = %s' % fullfact_dimensions)
        return fullfact_dimensions

    def parse_batch_params(self, verbose=False):
        """
        Parse settings for each session and return the full factorial dimensions of all sessions

        Args:
            verbose (bool): enables additional console output if ``True``

        Returns:
            A list of tuples of the full factorial dimensions of each session, e.g. [(1,1,2,1...), (1,2,2,1...)]

        """
        fullfact_dimensions_vectors = []
        for session_num in range(0, len(self.dataframe.columns)):
            fullfact_dimensions_vectors.append(self.parse_session_params(session_num, verbose))
            if session_num == 0 and max(fullfact_dimensions_vectors[0]) > 1:
                raise Exception('Reference session of batch (first session column) must not contain any '
                                'comma-separated values')
        return fullfact_dimensions_vectors

    def expand_dataframe(self, verbose=False):
        """
        Expand dataframe as necessary, creating new session names that represent the multi-valued parameters.

        Args:
            verbose (bool): enables additional console output if ``True``

        Returns:
            Nothing, but sets the batch dataframe to the newly expanded dataframe, raises Exception if multiple values
            are found in a parameter that does not support multiple values

        """
        import pyDOE2 as doe
        import pandas as pd
        import numpy as np

        # dict of acronyms for auto-generating session names from parameters that support multiple values
        acronyms_dict = {
            False: '0',
            True: '1',
            'Num Market Share Options': 'NMSO',
            'Num Tech Options per ICE Vehicle': 'NTOI',
            'Num Tech Options per BEV Vehicle': 'NTOB',
            'Cost Curve Frontier Affinity Factor': 'CFAF',
            'Iterate Producer-Consumer': 'IPC',
            'Producer-Consumer Max Iterations': 'PCMI',
            'Producer-Consumer Convergence Tolerance': 'PCCT',
            'Producer Compliance Search Min Share Range': 'PCSMSR',
            'Producer Compliance Search Convergence Factor': 'PCSCF',
            'Producer Compliance Search Tolerance': 'PCST',
            'Producer Cross Subsidy Price Tolerance': 'PCSPT',
            'Flat Context Year': 'FCY',
        }

        fullfact_dimensions_vectors = self.parse_batch_params(verbose=verbose)

        dfx = pd.DataFrame()  # create expanded dataframe
        dfx['Parameters'] = self.dataframe.index
        dfx.set_index('Parameters', inplace=True)
        session_params_start_index = np.where(dfx.index == 'Enable Session')[0][0]

        expanded_session_num = 0
        # for each column in dataframe, copy or expand into dfx
        for session_num in range(0, len(self.dataframe.columns)):
            df_ff_dimensions_vector = fullfact_dimensions_vectors[session_num]
            df_ff_matrix = np.int_(doe.fullfact(df_ff_dimensions_vector))
            num_expanded_columns = np.product(df_ff_dimensions_vector)
            # expand variations and write to dfx
            for variation_index in range(0, num_expanded_columns):
                column_name = self.dataframe.loc['Session Name'][session_num]
                session_name = column_name
                if num_expanded_columns > 1:  # expand variations
                    column_name = column_name + '_%d' % variation_index
                    dfx[column_name] = np.nan  # add empty column to dfx
                    ff_param_indices = df_ff_matrix[variation_index]
                    num_params = len(dfx.index)
                    for param_index in range(0, num_params):
                        param_name = dfx.index[param_index]
                        if type(param_name) is str:  # i.e. if param_name is not blank (np.nan):
                            if (expanded_session_num == 0) or (param_index >= session_params_start_index):
                                # copy all data for df_column 0 (includes batchsettings) or
                                # just session settings for subsequent columns
                                if type(self.dataframe.loc[param_name][session_num]) == tuple:
                                    # index tuple and get this variations element
                                    value = self.dataframe.loc[param_name][session_num][ff_param_indices[param_index]]
                                else:
                                    value = self.dataframe.loc[param_name][session_num]  # else copy source value

                                if value == []:
                                    # special case for assigning empty list (occurs with some developer settings)
                                    dfx.loc[param_name][dfx.columns[expanded_session_num]] = value
                                else:
                                    # normal assignment, avoid setting a value on a copy errors...
                                    dfx.loc[param_name, dfx.columns[expanded_session_num]] = value

                                if df_ff_dimensions_vector[param_index] > 1:
                                    if value in acronyms_dict and param_name in acronyms_dict:
                                        session_name = session_name + '-' + acronyms_dict[param_name] + '=' + \
                                                       acronyms_dict[value]
                                    elif param_name in acronyms_dict:
                                        session_name = session_name + '-' + acronyms_dict[param_name] + '=' + str(value)
                                    else:
                                        msg = 'Unsupported multi-value field %s = %s in session "%s"' % \
                                                        (param_name, self.dataframe.loc[param_name][session_num],
                                                         self.dataframe.loc['Session Name'][session_num])
                                        self.batch_log.logwrite(msg)
                                        raise Exception(msg)
                    dfx.loc['Session Name', column_name] = session_name
                else:  # just copy column
                    dfx[column_name] = self.dataframe.iloc[:, session_num]
                expanded_session_num = expanded_session_num + 1
        self.dataframe = dfx

    def get_batch_settings(self):
        """
        Get batch settings, settings apply to all sessions

        Returns:
            Nothing, updates ``self.settings``

        """
        self.name = self.read_parameter('Batch Name')
        if self.settings.analysis_final_year is not None:
            self.dataframe.loc['Analysis Final Year'][0] = self.settings.analysis_final_year
        self.settings.analysis_final_year = int(self.read_parameter('Analysis Final Year'))
        self.dataframe.loc['Calc Effects'] = self.settings.calc_effects
        self.settings.consolidate_manufacturers = self.read_parameter('Consolidate Manufacturers')
        self.settings.cost_accrual = validate_predefined_input(self.read_parameter('Cost Accrual'),
                                                      {'end-of-year', 'beginning-of-year'})
        self.settings.discount_values_to_year = int(self.read_parameter('Discount Values to Year'))
        self.settings.analysis_dollar_basis = self.read_parameter('Analysis Dollar Basis')

        # read context scalar settings
        self.settings.context_id = self.read_parameter('Context Name')
        self.settings.context_case_id = self.read_parameter('Context Case')
        self.settings.new_vehicle_price_elasticity_of_demand = \
            self.read_parameter('New Vehicle Price Elasticity of Demand')
        self.settings.consumer_pricing_multiplier_max = \
            self.read_parameter('Producer Cross Subsidy Multiplier Max')
        self.settings.consumer_pricing_multiplier_min = \
            self.read_parameter('Producer Cross Subsidy Multiplier Min')

        # read context file settings
        self.settings.context_fuel_prices_file = self.read_parameter('Context Fuel Prices File')
        self.settings.context_new_vehicle_market_file = self.read_parameter('Context New Vehicle Market File')
        self.settings.manufacturers_file = self.read_parameter('Manufacturers File')
        self.settings.market_classes_file = self.read_parameter('Market Classes File')
        self.settings.onroad_fuels_file = self.read_parameter('Onroad Fuels File')
        self.settings.onroad_vehicle_calculations_file = self.read_parameter('Onroad Vehicle Calculations File')
        self.settings.onroad_vmt_file = self.read_parameter('Onroad VMT File')
        self.settings.producer_generalized_cost_file = self.read_parameter('Producer Generalized Cost File')
        self.settings.production_constraints_file = self.read_parameter('Production Constraints File')
        self.settings.sales_share_file = self.read_parameter('Sales Share File')
        self.settings.vehicle_price_modifications_file = self.read_parameter('Vehicle Price Modifications File')
        self.settings.vehicle_reregistration_file = self.read_parameter('Vehicle Reregistration File')
        self.settings.vehicle_simulation_results_and_costs_file = \
            self.read_parameter('Vehicle Simulation Results and Costs File')
        self.settings.vehicles_file = self.read_parameter('Vehicles File')

        # read postproc settings
        self.settings.criteria_cost_factors_file = self.read_parameter('Context Criteria Cost Factors File')
        self.settings.scc_cost_factors_file = self.read_parameter('Context SCC Cost Factors File')
        self.settings.energysecurity_cost_factors_file = \
            self.read_parameter('Context Energy Security Cost Factors File')
        self.settings.congestion_noise_cost_factors_file = \
            self.read_parameter('Context Congestion-Noise Cost Factors File')
        self.settings.emission_factors_powersector_file = \
            self.read_parameter('Context Powersector Emission Factors File')
        self.settings.emission_factors_refinery_file = self.read_parameter('Context Refinery Emission Factors File')
        self.settings.emission_factors_vehicles_file = self.read_parameter('Context Vehicle Emission Factors File')
        self.settings.ip_deflators_file = self.read_parameter('Context Implicit Price Deflators File')
        self.settings.cpi_deflators_file = self.read_parameter('Context Consumer Price Index File')

    def num_sessions(self):
        """
        Get the number of sessions

        Returns:
            The number of sessions in the batch

        """
        return len(self.dataframe.columns)

    def add_sessions(self, verbose=True):
        """
        Create an ``OMEGASessionObject`` for each session in the batch file and add it to the ``self.sessions`` list

        Args:
            verbose (bool): enables additional console output if ``True``

        Returns:
            Nothing, updates ``self.sessions`` list

        """
        if verbose:
            self.batch_log.logwrite('')
            self.batch_log.logwrite("In Batch '{}':".format(self.name))
        for s in range(0, self.num_sessions()):
            self.sessions.append(OMEGASessionObject("session_{%d}" % s))
            self.sessions[s].batch = self
            self.sessions[s].get_session_settings(s)
            if verbose:
                self.batch_log.logwrite("Found Session %s:'%s'" % (s, self.sessions[s].name))
        if verbose:
            self.batch_log.logwrite('')


class OMEGASessionObject(OMEGABase):
    """
    **Holds settings and information for a single OMEGA simulation session.**
    
    """
    def __init__(self, name):
        """
        Create an ``OMEGASessionObject``
        
        Args:
            name (str): the name of the session
            
        """
        from omega import OMEGASessionSettings

        self.batch = []
        self.name = name
        self.num = 0
        self.output_path = "." + os.sep
        self.enabled = False
        self.settings = OMEGASessionSettings()
        self.result = []

    def read_parameter(self, param_name, default_value=None):
        """
        Read a parameter from the batch dataframe, if present in the batch file, or set it to a default value.
        Raises an Exception if the parameter is not present and no default value is provided

        Args:
            param_name (str): the name of the parameter to read
            default_value: optional default value for the parameter if it's not provided by the batch file

        Returns:
            The value of the parameter, or raises an Exception on error

        """
        try:
            param = self.batch.dataframe.loc[param_name][self.num]
        except:
            if default_value is None:
                if param_name not in self.batch.dataframe:
                    raise Exception('Batch file missing row "%s"' % param_name)
            else:
                param = default_value
        finally:
            return param

    def get_session_settings(self, session_num):
        """
        Set the session number, get the name of the session and whether it is enabled or not.
        Set the output path of the session.

        Args:
            session_num (int): the session to get settings for, the first session is session ``0``

        Returns:
            Nothing, updates session attributes

        """
        from omega import OMEGASessionSettings

        self.num = session_num
        self.enabled = validate_predefined_input(self.read_parameter('Enable Session'), true_false_dict)
        self.name = self.read_parameter('Session Name')
        self.output_path = OMEGASessionSettings().output_folder

    def get_user_settings(self):
        """
        Get non-developer settings for the session from the batch.

        Returns:
            Nothing, updates ``self.settings``

        """
        from copy import copy

        self.batch.batch_log.logwrite('Getting User settings...')

        self.settings = copy(self.batch.settings)    # copy batch-level settings to session

        self.settings.session_name = self.name
        self.settings.session_unique_name = self.batch.name + '_' + self.name
        self.settings.session_is_reference = self.num == 0
        self.settings.output_folder = self.name + os.sep + self.settings.output_folder
        self.settings.database_dump_folder = self.name + os.sep + self.settings.database_dump_folder
        self.settings.generate_context_new_vehicle_generalized_costs_file = (self.num == 0)

        # read context settings
        self.settings.context_fuel_prices_file = self.read_parameter('Context Fuel Prices File')
        self.settings.context_new_vehicle_market_file = self.read_parameter('Context New Vehicle Market File')
        self.settings.manufacturers_file = self.read_parameter('Manufacturers File')
        self.settings.market_classes_file = self.read_parameter('Market Classes File')
        self.settings.onroad_fuels_file = self.read_parameter('Onroad Fuels File')
        self.settings.onroad_vehicle_calculations_file = self.read_parameter('Onroad Vehicle Calculations File')
        self.settings.onroad_vmt_file = self.read_parameter('Onroad VMT File')
        self.settings.producer_generalized_cost_file = self.read_parameter('Producer Generalized Cost File')
        self.settings.production_constraints_file = self.read_parameter('Production Constraints File')
        self.settings.sales_share_file = self.read_parameter('Sales Share File')
        self.settings.vehicle_price_modifications_file = self.read_parameter('Vehicle Price Modifications File')
        self.settings.vehicle_reregistration_file = self.read_parameter('Vehicle Reregistration File')
        self.settings.vehicle_simulation_results_and_costs_file = \
            self.read_parameter('Vehicle Simulation Results and Costs File')
        self.settings.vehicles_file = self.read_parameter('Vehicles File')

<<<<<<< HEAD
        # read postproc settings
        self.settings.criteria_cost_factors_file = self.read_parameter('Context Criteria Cost Factors File')
        self.settings.scc_cost_factors_file = self.read_parameter('Context SCC Cost Factors File')
        self.settings.energysecurity_cost_factors_file = \
            self.read_parameter('Context Energy Security Cost Factors File')
        self.settings.congestion_noise_cost_factors_file = \
            self.read_parameter('Context Congestion-Noise Cost Factors File')
        self.settings.emission_factors_powersector_file = \
            self.read_parameter('Context Powersector Emission Factors File')
        self.settings.emission_factors_refinery_file = self.read_parameter('Context Refinery Emission Factors File')
        self.settings.emission_factors_vehicles_file = self.read_parameter('Context Vehicle Emission Factors File')
        self.settings.ip_deflators_file = self.read_parameter('Context Implicit Price Deflators File')
        self.settings.cpi_deflators_file = self.read_parameter('Context Consumer Price Index File')

=======
>>>>>>> 77356c4c
        # read policy settings
        self.settings.drive_cycle_weights_file = self.read_parameter('Drive Cycle Weights File')
        self.settings.drive_cycles_file = self.read_parameter('Drive Cycles File')
        self.settings.ghg_credit_params_file = self.read_parameter('GHG Credit Params File')
        self.settings.ghg_credits_file = self.read_parameter('GHG Credits File')
        self.settings.policy_targets_file = self.read_parameter('GHG Standards File')
        self.settings.offcycle_credits_file = self.read_parameter('Off-Cycle Credits File')
        self.settings.fuel_upstream_methods_file = self.read_parameter('Policy Fuel Upstream Methods File')
        self.settings.policy_fuels_file = self.read_parameter('Policy Fuels File')
        self.settings.production_multipliers_file = self.read_parameter('Production Multipliers File')
        self.settings.policy_reg_classes_file = self.read_parameter('Regulatory Classes File')
        self.settings.required_sales_share_file = self.read_parameter('Required Sales Share File')

    def get_developer_settings(self):
        """
        Get developer settings for the session from the batch.

        Returns:
            Nothing, updates ``self.settings``

        """
        self.batch.batch_log.logwrite('Getting Developer Settings...')

        self.settings.cost_curve_frontier_affinity_factor = \
            float(self.read_parameter('Cost Curve Frontier Affinity Factor',
                                self.settings.cost_curve_frontier_affinity_factor))

        self.settings.flat_context = validate_predefined_input(
            self.read_parameter('Flat Context', self.settings.flat_context),
            true_false_dict)

        self.settings.flat_context_year = \
            int(self.read_parameter('Flat Context Year',
                                    self.settings.flat_context_year))

        self.settings.iterate_producer_consumer = validate_predefined_input(
            self.read_parameter('Iterate Producer-Consumer', self.settings.iterate_producer_consumer),
            true_false_dict)

        self.settings.log_consumer_iteration_years = \
            self.read_parameter('Log Consumer Iteration Years',
                                self.settings.log_consumer_iteration_years)

        self.settings.log_producer_decision_and_response_years = \
            self.read_parameter('Log Producer Decision and Response Years',
                                self.settings.log_producer_decision_and_response_years)

        self.settings.log_producer_iteration_years = \
            self.read_parameter('Log Producer Iteration Years',
                                self.settings.log_producer_iteration_years)

        self.settings.producer_num_market_share_options = \
            int(self.read_parameter('Num Market Share Options',
                                    self.settings.producer_num_market_share_options))

        self.settings.producer_num_tech_options_per_ice_vehicle = \
            int(self.read_parameter('Num Tech Options per ICE Vehicle',
                                    self.settings.producer_num_tech_options_per_ice_vehicle))

        self.settings.producer_num_tech_options_per_bev_vehicle = \
            int(self.read_parameter('Num Tech Options per BEV Vehicle',
                                    self.settings.producer_num_tech_options_per_bev_vehicle))

        self.settings.producer_compliance_search_convergence_factor = \
            float(self.read_parameter('Producer Compliance Search Convergence Factor',
                                self.settings.producer_compliance_search_convergence_factor))

        self.settings.producer_compliance_search_min_share_range = \
            float(self.read_parameter('Producer Compliance Search Min Share Range',
                                    self.settings.producer_compliance_search_min_share_range))

        self.settings.producer_compliance_search_tolerance = \
            float(self.read_parameter('Producer Compliance Search Tolerance',
                                self.settings.producer_compliance_search_tolerance))

        self.settings.producer_cross_subsidy_price_tolerance = \
            float(self.read_parameter('Producer Cross Subsidy Price Tolerance',
                                self.settings.producer_cross_subsidy_price_tolerance))

        self.settings.producer_consumer_convergence_tolerance = \
            float(self.read_parameter('Producer-Consumer Convergence Tolerance',
                                self.settings.producer_consumer_convergence_tolerance))

        self.settings.producer_consumer_max_iterations = \
            int(self.read_parameter('Producer-Consumer Max Iterations',
                                    self.settings.producer_consumer_max_iterations))

        self.settings.run_profiler = validate_predefined_input(
            self.read_parameter('Run Profiler', self.settings.run_profiler),
            true_false_dict)

        self.settings.slice_tech_combo_cloud_tables = validate_predefined_input(
            self.read_parameter('Slice Tech Combo Tables', self.settings.slice_tech_combo_cloud_tables),
            true_false_dict)

        self.settings.verbose_console_modules = \
            self.read_parameter('Verbose Console Modules',
                                self.settings.verbose_console_modules)

        self.settings.verbose = validate_predefined_input(
            self.read_parameter('Verbose Output', self.settings.verbose),
            true_false_dict)

    def init(self, verbose=False):
        """
        Get user and developer settings for the session

        Args:
            verbose (bool): enables additional console output if ``True``

        Returns:
            Nothing, updates ``self.settings``

        """
        if not verbose:
            self.batch.batch_log.logwrite("Initializing Session '%s' -> %s" % (self.name, self.output_path))
        self.get_user_settings()
        self.get_developer_settings()

    def run(self):
        """
        Initialize and run the session

        Returns:
            The result of running the session

        See Also:
            ``omega_model.omega.run_omega()``

        """
        from omega import run_omega

        self.init()

        self.batch.batch_log.logwrite("Starting Compliance Run %s ..." % self.name)
        result = run_omega(self.settings)
        return result


def validate_folder(batch_root, batch_name='', session_name=''):
    """
    Confirm the existence of a batch folder (bundle folder or subfolder), create it if it doesn't exist.
    Raises an Exception on error

    Args:
        batch_root (str): the root of the folder to validate
        batch_name (str): optional argument, the name of the batch
        session_name (str): optional argument, the name of the session

    Returns:
        The pathname of the folder, e.g. '/Users/omega_user/Code/GitHub/USEPA_OMEGA2/bundle/'

    """
    dstfolder = batch_root + os.sep
    if not batch_name == '':
        dstfolder = dstfolder + batch_name + os.sep
    if not session_name == '':
        dstfolder = dstfolder + session_name + os.sep

    if not os.access(dstfolder, os.F_OK):
        try:
            os.makedirs(dstfolder, exist_ok=True)  # try create folder if necessary
        except:
            import traceback

            print('Couldn''t access or create {"%s"}' % (dstfolder), file=sys.stderr)
            print("\n#RUNTIME FAIL\n%s\n" % traceback.format_exc())
            raise Exception(traceback.format_exc())

    return dstfolder


class OMEGABatchCLIOptions(OMEGABase):
    """
    **Stores command-line interface arguments**

    Attempts to get the IP address of the computer for use with ``dispy`` parallel processing and logs the start
    time of batch processing for timestamping the batch and sessions

    """
    def __init__(self):
        """
        Create an OMEGABatchCLIOptions, get the IP address of the computer and log the start time of batch processing.

        """
        import time
        import socket
        hostname = socket.gethostname()
        ip_address = socket.gethostbyname(hostname)

        self.start_time = time.time()
        self.validate_batch = True
        self.no_sim = False
        self.bundle_path_root = ''
        self.no_bundle = False
        self.batch_file = ''
        self.batch_path = ''
        self.session_path = ''
        self.logfilename = 'batch_logfile.txt'
        self.session_num = []
        self.verbose = False
        self.timestamp = None
        self.auto_close_figures = True
        self.dispy = False
        self.dispy_ping = False
        self.dispy_debug = False
        self.dispy_exclusive = False
        self.dispy_scheduler = ip_address  # local ip_address by default
        self.local = True
        self.network = False
        self.analysis_final_year = None
        self.calc_effects = 'None'


def run_bundled_sessions(options, remote_batchfile, session_list):
    """
    Run a bundled batch.  Bundling copies the source code and all input files to a single directory structure that
    contains everything needed to run the batch at any time without any external dependencies (except of course a
    Python install with the required packages)

    Args:
        options (OMEGABatchCLIOptions): the command line arguments, contains the path to the remote batch, etc
        remote_batchfile (str): the name of the remote batch file, e.g. '2021_08_26_15_35_16_demo_batch.csv'
        session_list (list): a list containing the session number(s) to run from the remote batch, e.g. ``[0]`` or
            ``[0, 1, 4, ...], etc``

    Returns:
        The ``OMEGABatchObject`` created to run the remote batch

    """
    import pandas as pd
    from common.omega_log import OMEGABatchLog
    import time

    batch = OMEGABatchObject(analysis_final_year=options.analysis_final_year, calc_effects=options.calc_effects)
    batch.batch_definition_path = options.batch_path
    batch.batch_log = OMEGABatchLog(options)
    batch.batch_log.logwrite('REMOTE BATCHFILE = %s' % remote_batchfile)
    batch.dataframe = pd.read_csv(remote_batchfile, index_col=0)
    batch.dataframe.replace(to_replace={'True': True, 'False': False, 'TRUE': True, 'FALSE': False},
                            inplace=True)
    batch.dataframe.drop('Type', axis=1, inplace=True,
                         errors='ignore')  # drop Type column, no error if it's not there
    batch.parse_batch_params()  # convert '[2020]' -> [2020], etc
    batch.force_numeric_user_params()
    batch.force_numeric_developer_params()
    batch.get_batch_settings()
    batch.settings.auto_close_figures = options.auto_close_figures
    batch.add_sessions(verbose=False)
    # process sessions:
    for s_index in session_list:
        batch.batch_log.logwrite("\nProcessing Session %d (%s):" % (s_index, batch.sessions[s_index].name))

        if not batch.sessions[s_index].enabled:
            batch.batch_log.logwrite("Skipping Disabled Session '%s'" % batch.sessions[s_index].name)
            batch.batch_log.logwrite('')
        else:
            batch.sessions[s_index].result = batch.sessions[s_index].run()

            if not batch.sessions[s_index].result:
                # normal run, no failures
                time.sleep(1)  # wait for files to close
                summary_filename = os.path.join(options.bundle_path_root, batch.name,
                                                batch.sessions[s_index].name, bundle_output_folder_name,
                                                'o2log_%s_%s.txt' % (
                                                    batch.name, batch.sessions[s_index].name))

                # check session completion status and add status prefix to session folder
                if os.path.exists(summary_filename) and os.path.getsize(summary_filename) > 0:
                    with open(summary_filename, "r") as f_read:
                        last_line = f_read.readlines()[-1]
                    batch_path = os.path.join(options.bundle_path_root, batch.name)
                    if 'Session Complete' in last_line:
                        completion_prefix = '_'
                        batch.batch_log.logwrite('$$$ Session Completed, Session "%s" $$$' %
                                                 batch.sessions[s_index].name)
                    elif 'Session Fail' in last_line:
                        completion_prefix = '#FAIL_'
                        batch.batch_log.logwrite(
                            '*** Session Failed, Session "%s" ***' % batch.sessions[s_index].name)
                    else:
                        completion_prefix = '#WEIRD_'
                        batch.batch_log.logwrite('??? Weird Summary File for Session "%s" : last_line = "%s" ???' % (
                            batch.sessions[s_index].name, last_line))

                    os.rename(os.path.join(batch_path, batch.sessions[s_index].name),
                              os.path.join(batch_path, completion_prefix + batch.sessions[s_index].name))
            else:
                # abnormal run, display fault
                batch.batch_log.logwrite(
                    '\n*** Session Failed, Session "%s" ***' % batch.sessions[s_index].name)
                for idx, r in enumerate(batch.sessions[s_index].result):
                    if idx == 0:
                        # strip leading '\n'
                        r = r[1:]
                    batch.batch_log.logwrite(r)

    batch.batch_log.end_logfile("$$$ batch complete $$$")
    return batch


def run_omega_batch(no_validate=False, no_sim=False, bundle_path=None, no_bundle=False,
                    batch_file='', session_num=None, verbose=False, timestamp=None, show_figures=False, dispy=False,
                    dispy_ping=False, dispy_debug=False, dispy_exclusive=False, dispy_scheduler=None, local=False,
                    network=False, analysis_final_year=None, calc_effects='None'):
    """
    The top-level entry point for running a batch with the given settings, called from the GUI with a dictionary
    of arguments.  Reads the source batch file, expanding factorially where there are multi-valued parameters, bundles
    the source code and input files to a common directory and runs the batch from there.  Also handles parallel
    processing via ``dispy`` options

    Args:
        no_validate (bool): don't validate (ensure the existence of) source files
        no_sim (bool): skip simulation if ``True``, otherwise run as normal.  Typically not used except for debugging
        bundle_path (str): the full path to the bundle folder, e.g. '/Users/omega_user/Code/GitHub/USEPA_OMEGA2/bundle'
        no_bundle (bool): don't bundle files if ``True``, else bundle
        batch_file (str): the path name of the source (original, non-expanded, non-bundled) batch file,
            e.g. 'omega_model/demo_inputs/demo_batch.csv'
        session_num (int): the number of the session to run, if ``None`` all sessions are run
        verbose (bool): enables additional console and logfile output if ``True``
        timestamp (str): optional externally created timestamp (e.g. from the GUI)
        show_figures (bool): output figure windows are created when ``True``, otherwise figures are only save to files
        dispy (bool): enables parallel processing via the ``dispy`` Python package when ``True``
        dispy_ping (bool): ping ``dispy`` nodes if ``True`` and ``dispy`` is ``True``
        dispy_debug (bool): enables additional console output for investigating ``dispy`` behavior when ``True``
        dispy_exclusive (bool): if ``True`` then the ``dispy`` node runs a non-shared ``dispy`` cluster
        dispy_scheduler (str): the name / IP address of a shared ``dispy`` scheduler,
            available when ``dispy_exclusive`` is ``False``
        local (bool): if ``True`` then run ``dispy`` parallel processing on the local machine only, no network nodes
        network (bool): if ``True`` then allow ``dispy`` parallel processing on networked nodes
        analysis_final_year (int): optional override for the analysis final year batch parameter
        calc_effects (str): 'None', 'Physical' or 'Physical and Costs', determines what kind of effects post-processing
            to run

    Returns:
        Nothing

    """
    import sys

    # print('run_omega_batch sys.path = %s' % sys.path)
    from common import omega_globals

    if bundle_path is None:
        bundle_path = os.getcwd() + os.sep + 'bundle'

    options = OMEGABatchCLIOptions()
    options.validate_batch = not no_validate
    options.no_sim = no_sim
    options.bundle_path_root = bundle_path
    options.no_bundle = no_bundle
    options.batch_file = batch_file
    options.session_num = session_num
    options.verbose = verbose
    options.timestamp = timestamp
    options.auto_close_figures = not show_figures
    options.dispy = dispy
    options.dispy_ping = dispy_ping
    options.dispy_debug = dispy_debug
    options.dispy_exclusive = dispy_exclusive
    if dispy_scheduler:
        options.dispy_scheduler = dispy_scheduler
    options.local = local
    options.network = network
    options.analysis_final_year = analysis_final_year
    options.calc_effects = calc_effects

    if options.no_bundle:
        batchfile_path = os.path.split(args.batch_file)[0]

        package_folder = batchfile_path + os.sep + 'omega_model'

        subpackage_list = [package_folder + os.sep + d for d in os.listdir(package_folder)
                           if os.path.isdir(package_folder + os.sep + d)
                           and '__init__.py' in os.listdir('%s%s%s' % (package_folder, os.sep, d))]

        sys.path.extend([batchfile_path, batchfile_path + os.sep + package_folder] + subpackage_list)

    omega_globals.options = options

    # get batch info
    import shutil
    import pandas as pd
    from datetime import datetime

    from common.omega_dispy import DispyCluster

    if options.dispy_ping:
        dispycluster = DispyCluster(options)
        dispycluster.find_nodes()
        print("*** ping complete ***")
    else:
        batch = OMEGABatchObject(analysis_final_year=options.analysis_final_year,
                                 calc_effects=options.calc_effects)
        batch.batch_definition_path = os.path.dirname(os.path.abspath(options.batch_file)) + os.sep

        if '.csv' in options.batch_file:
            batch.dataframe = pd.read_csv(options.batch_file, index_col=0)
        else:
            batch.dataframe = pd.read_excel(options.batch_file, index_col=0, sheet_name="Sessions")

        batch.dataframe = batch.dataframe.replace(
            to_replace={'True': True, 'False': False, 'TRUE': True, 'FALSE': False})
        batch.dataframe = batch.dataframe.drop('Type', axis=1,
                                               errors='ignore')  # drop Type column, no error if it's not there

        batch.name = batch.read_parameter('Batch Name')
        if not options.no_bundle:
            if not options.timestamp:
                options.timestamp = datetime.now().strftime("%Y_%m_%d_%H_%M_%S")
            batch.dataframe.loc['Batch Name'][0] = batch.name = options.timestamp + '_' + batch.name

        # validate session files
        validate_folder(options.bundle_path_root)
        options.batch_path = validate_folder(options.bundle_path_root, batch_name=batch.name)

        options.logfilename = options.batch_path + options.logfilename

        from common.omega_log import OMEGABatchLog
        batch.batch_log = OMEGABatchLog(options)

        if len(batch.dataframe.loc['Session Name']) != len(batch.dataframe.loc['Session Name'].unique()):
            msg = 'Duplicate Session Name, all Sessions must have a unique name %s' \
                  % str(tuple(batch.dataframe.loc['Session Name']))
            batch.batch_log.logwrite(msg)
            raise Exception(msg)

        batch.expand_dataframe(verbose=options.verbose)
        batch.force_numeric_user_params()
        batch.force_numeric_developer_params()
        batch.get_batch_settings()

        batch.add_sessions(verbose=options.verbose)

        import copy

        expanded_batch = copy.deepcopy(batch)
        expanded_batch.name = os.path.splitext(os.path.basename(options.batch_file))[0] + '_expanded' + \
                              os.path.splitext(options.batch_file)[1]

        if options.validate_batch:
            batch.batch_log.logwrite('Validating batch definition source files...')
            # validate (make sure they exist) shared (batch) files
            validate_file(options.batch_file)

            sys.path.insert(0, os.getcwd())

            print('\nbatch_definition_path = %s\n' % batch.batch_definition_path)

            for s in range(0, batch.num_sessions()):
                session = batch.sessions[s]
                batch.batch_log.logwrite("\nValidating Session %d ('%s') Files..." % (s, session.name))

                # automatically validate files and folders based on parameter naming convention
                for i in batch.dataframe.index:
                    # if options.verbose and (str(i).endswith(' Folder Name') or str(i).endswith(' File')):
                    #     batch.batch_log.logwrite('validating %s=%s' % (i, session.read_parameter(i)))
                    # elif str(i).endswith(' Folder Name'):
                    #     validate_folder(session.read_parameter(i))
                    # elif str(i).endswith(' File'):
                    #     validate_file(session.read_parameter(i))
                    if str(i).endswith(' File'):
                        source_file_path = session.read_parameter(i)
                        if type(source_file_path) is str:
                            source_file_path = source_file_path.replace('\\', os.sep)
                            if is_absolute_path(source_file_path):
                                if options.verbose: batch.batch_log.logwrite('validating %s=%s' % (i, source_file_path))
                                validate_file(source_file_path)
                            else:
                                if options.verbose: batch.batch_log.logwrite(
                                    'validating %s=%s' % (i, batch.batch_definition_path + source_file_path))
                                validate_file(batch.batch_definition_path + source_file_path)

                batch.batch_log.logwrite('Validating Session %d Parameters...' % s)
                session.init(verbose=True)

        batch.batch_log.logwrite("\n*** validation complete ***")

        if not options.no_bundle:
            # copy files to network_batch_path
            batch.batch_log.logwrite('Bundling Source Files...')

            # go to project top level so we can copy source files
            os.chdir(os.path.dirname(os.path.dirname(os.path.abspath(__file__))))

            package_folder = 'omega_model'
            subpackage_list = [package_folder + os.sep + d for d in os.listdir(package_folder)
                               if os.path.isdir(package_folder + os.sep + d)
                               and '__init__.py' in os.listdir('%s%s%s' % (package_folder, os.sep, d))]

            for source_folder in [package_folder] + subpackage_list:
                source_files = [fn for fn in os.listdir(source_folder) if '.py' in fn]
                validate_folder(options.batch_path + source_folder)
                for f in source_files:
                    relocate_file(options.batch_path + source_folder, source_folder + os.sep + f)

            # write a copy of the original batch definition file to the bundle
            relocate_file(options.batch_path, options.batch_file)

            # write a copy of the expanded, validated batch to the source batch_file directory:
            if '.csv' in options.batch_file:
                expanded_batch.dataframe.to_csv(os.path.dirname(options.batch_file) + os.sep + expanded_batch.name)
            else:
                expanded_batch.dataframe.to_excel(os.path.dirname(options.batch_file) + os.sep + expanded_batch.name,
                                                  "Sessions")

            if options.session_num is None:
                session_list = range(0, batch.num_sessions())
            else:
                session_list = [options.session_num]

            batch.dataframe_orig = batch.dataframe.copy()

            # copy session inputs to session folder(s) for active session(s)
            for s in session_list:
                if batch.sessions[s].enabled:
                    batch.batch_log.logwrite('Bundling Session %d Files...' % s)
                    session = batch.sessions[s]
                    options.session_path = validate_folder(options.bundle_path_root, batch_name=batch.name,
                                                           session_name=session.name)
                    validate_folder(options.bundle_path_root, batch_name=batch.name,
                                    session_name=session.name + os.sep + bundle_input_folder_name)
                    # indicate source batch
                    if is_absolute_path(options.batch_file):
                        # batch file path is absolute
                        batch.dataframe.loc['Batch Settings'][0] = 'FROM %s' % options.batch_file
                    else:
                        # batch file path is relative
                        batch.dataframe.loc['Batch Settings'][0] = 'FROM %s' % (
                                os.getcwd() + os.sep + options.batch_file)

                    # automatically rename and relocate source files
                    for i in batch.dataframe.index:
                        # if str(i).endswith(' Folder Name'):
                        #     if options.verbose:
                        #         batch.batch_log.logwrite('renaming %s to %s' % (batch.dataframe.loc[i][session.num],
                        #                                      session.name + os.sep + batch.dataframe.loc[i][
                        #                                          session.num]))
                        #     batch.dataframe.loc[i][session.num] = \
                        #         session.name + os.sep + batch.dataframe.loc[i][session.num]
                        if str(i).endswith(' File'):
                            source_file_path = batch.dataframe.loc[i][session.num]

                            if s > 0 and type(source_file_path) is float:
                                # assume file is a batch setting, not a session setting
                                source_file_path = batch.dataframe_orig.loc[i][0]

                            if type(source_file_path) is str:
                                # fix path separators, if necessary
                                source_file_path = source_file_path.replace('\\', os.sep)

                            if is_absolute_path(source_file_path):
                                # file_path is absolute path
                                if options.verbose:
                                    batch.batch_log.logwrite('relocating %s to %s' % (
                                    source_file_path, options.session_path + get_filenameext(source_file_path)))
                                batch.dataframe.loc[i][session.num] = session.name + os.sep + bundle_input_folder_name + os.sep + relocate_file(
                                    options.session_path + bundle_input_folder_name, source_file_path)
                            else:
                                # file_path is relative path
                                if options.verbose:
                                    batch.batch_log.logwrite('relocating %s to %s' % (
                                        batch.batch_definition_path + source_file_path,
                                        options.session_path + bundle_input_folder_name))
                                batch.dataframe.loc[i][session.num] = session.name + os.sep + bundle_input_folder_name + os.sep + relocate_file(
                                    options.session_path + bundle_input_folder_name, batch.batch_definition_path + source_file_path)

        import time

        time.sleep(5)  # was 10, wait for files to fully transfer...

        os.chdir(options.batch_path)

        remote_batchfile = batch.name + '.csv'
        batch.dataframe.to_csv(remote_batchfile)

        # print("Batch name = " + batch.name)
        batch.batch_log.logwrite("Batch name = " + batch.name)

        if options.session_num is None:
            session_list = range(0, batch.num_sessions())
        else:
            session_list = [options.session_num]

        if not options.no_sim:
            if options.dispy:  # run remote job on cluster, except for first job if generating context vehicle prices
                dispy_session_list = session_list

                import copy
                # run reference case to generate vehicle prices then dispy the rest
                run_bundled_sessions(options, remote_batchfile, [0])
                dispy_session_list = dispy_session_list[1:]

                if dispy_session_list:
                    retry_count = dict()  # track retry attempts for terminated or abandoned jobs

                    dispycluster = DispyCluster(options)
                    dispycluster.find_nodes()
                    dispycluster.submit_sessions(batch, batch.name, options.bundle_path_root,
                                                 options.batch_path + batch.name,
                                                 dispy_session_list, options.calc_effects)
                    batch.batch_log.end_logfile("*** dispy batch complete ***")
            else:  # run from here
                batch = run_bundled_sessions(options, remote_batchfile, session_list)

            batch_summary_filename = ''
            # if not running a session inside a dispy batch (i.e. we are the top-level batch):
            if options.session_num is None:
                # post-process sessions (collate summary files)
                for idx, s_index in enumerate(session_list):
                    if not batch.sessions[s_index].result or options.dispy:
                        batch.batch_log.logwrite("\nPost-Processing Session %d (%s):" % (s_index, batch.sessions[s_index].name))
                        session_summary_filename = options.batch_path + '_' + batch.sessions[
                            s_index].settings.output_folder + batch.sessions[
                                                       s_index].settings.session_unique_name + '_summary_results.csv'
                        batch_summary_filename = batch.name + '_summary_results.csv'
                        if os.access(session_summary_filename, os.F_OK):
                            if idx == 0:
                                # copy the first summary verbatim to create batch summary
                                shutil.copyfile(session_summary_filename, batch_summary_filename)
                            else:
                                # add subsequent sessions to batch summary
                                df = pd.read_csv(session_summary_filename)
                                df.to_csv(batch_summary_filename, header=False, index=False, mode='a')


if __name__ == '__main__':
    try:
        import os, sys, time
        import argparse

        parser = argparse.ArgumentParser(
            description='Run an OMEGA compliance batch available on the network on one or more dispyNodes')
        parser.add_argument('--no_validate', action='store_true', help='Skip validating batch file')
        parser.add_argument('--no_sim', action='store_true', help='Skip running simulations')
        parser.add_argument('--bundle_path', type=str, help='Path to folder visible to all nodes',
                            default=os.getcwd() + os.sep + 'bundle')
        parser.add_argument('--no_bundle', action='store_true',
                            help='Do NOT gather and copy all source files to bundle_path')
        parser.add_argument('--batch_file', type=str, help='Path to session definitions visible to all nodes')
        parser.add_argument('--session_num', type=int, help='ID # of session to run from batch')
        parser.add_argument('--analysis_final_year', type=int, help='Override analysis final year')
        parser.add_argument('--calc_effects', type=str,
                            help='Type of effects calcs to run: "None", "Physical", or "Physical and Costs"',
                            default='None')
        parser.add_argument('--verbose', action='store_true', help='Enable verbose omega_batch messages)')
        parser.add_argument('--timestamp', type=str,
                            help='Timestamp string, overrides creating timestamp from system clock', default=None)
        parser.add_argument('--show_figures', action='store_true', help='Display figure windows (no auto-close)')
        parser.add_argument('--dispy', action='store_true', help='Run sessions on dispynode(s)')
        parser.add_argument('--dispy_ping', action='store_true', help='Ping dispynode(s)')
        parser.add_argument('--dispy_debug', action='store_true', help='Enable verbose dispy debug messages)')
        parser.add_argument('--dispy_exclusive', action='store_true', help='Run exclusive job, do not share dispynodes')
        parser.add_argument('--dispy_scheduler', type=str, help='Override default dispy scheduler IP address',
                            default=None)

        group = parser.add_mutually_exclusive_group()
        group.add_argument('--local', action='store_true', help='Run only on local machine, no network nodes')
        group.add_argument('--network', action='store_true', help='Run on local machine and/or network nodes')

        args = parser.parse_args()

        run_omega_batch(no_validate=args.no_validate, no_sim=args.no_sim, bundle_path=args.bundle_path,
                        no_bundle=args.no_bundle, batch_file=args.batch_file, session_num=args.session_num,
                        verbose=args.verbose, timestamp=args.timestamp, show_figures=args.show_figures,
                        dispy=args.dispy, dispy_ping=args.dispy_ping, dispy_debug=args.dispy_debug,
                        dispy_exclusive=args.dispy_exclusive, dispy_scheduler=args.dispy_scheduler, local=args.local,
                        network=args.network, analysis_final_year=args.analysis_final_year,
                        calc_effects=args.calc_effects)

    except:
        import traceback

        print("\n#RUNTIME FAIL\n%s\n" % traceback.format_exc())
        os._exit(-1)<|MERGE_RESOLUTION|>--- conflicted
+++ resolved
@@ -86,6 +86,16 @@
         Regulatory Classes File,String,regulatory_classes.csv,regulatory_classes.csv
         Required Sales Share File,String,required_sales_share.csv,required_sales_share.csv
         ,,,
+        Session Postproc Settings,,,
+        Context Criteria Cost Factors File,String,cost_factors-criteria.csv,cost_factors-criteria.csv
+        Context SCC Cost Factors File,String,cost_factors-scc.csv,cost_factors-scc.csv
+        Context Energy Security Cost Factors File,String,cost_factors-energysecurity.csv,cost_factors-energysecurity.csv
+        Context Congestion-Noise Cost Factors File,String,cost_factors-congestion-noise.csv,cost_factors-congestion-noise.csv
+        Context Powersector Emission Factors File,String,emission_factors-powersector.csv,emission_factors-powersector.csv
+        Context Refinery Emission Factors File,String,emission_factors-refinery.csv,emission_factors-refinery.csv
+        Context Vehicle Emission Factors File,String,emission_factors-vehicles.csv,emission_factors-vehicles.csv
+        Context Implicit Price Deflators File,String,implicit_price_deflators.csv,implicit_price_deflators.csv
+        Context Consumer Price Index File,String,cpi_price_deflators.csv,cpi_price_deflators.csv
 
 The first column defines the parameter name, the second column is a type-hint and does not get evaluated.  Subsequent
 columns contain the data to define batch settings and session settings.
@@ -290,6 +300,47 @@
 :Required Sales Share File *(str)*:
     The relative or absolute path to the required sales share file,
     loaded by ``policy.required_sales_share.RequiredSalesShare``
+
+----
+
+:Session Postproc Settings:
+    Decorator, not evaluated
+
+:Context Criteria Cost Factors File *(str)*:
+    The relative or absolute path to the criteria pollutant costs file,
+    loaded by ``effects.cost_factors_criteria.CostFactorsCriteria``
+
+:Context SCC Cost Factors File *(str)*:
+    The relative or absolute path to the social cost of carbon and carbon-equivalent pollutants file,
+    loaded by ``effects.cost_factors_scc.CostFactorsSCC``
+
+:Context Energy Security Cost Factors File *(str)*:
+    The relative or absolute path to the energy security cost factors file,
+    loaded by ``effects.cost_factors_energysecurity.CostFactorsEnergySecurity``
+
+:Context Congestion-Noise Cost Factors File *(str)*:
+    The relative or absolute path to the congestion and noise cost factors file,
+    loaded by ``effects.cost_factors_congestion_noise.CostFactorsCongestionNoise``
+
+:Context Powersector Emission Factors File *(str)*:
+    The relative or absolute path to the power sector emission factors file,
+    loaded by ``effects.emission_factors_powersector.EmissionFactorsPowersector``
+
+:Context Refinery Emission Factors File *(str)*:
+    The relative or absolute path to the refinery emission factors file,
+    loaded by ``effects.emission_factors_refinery.EmissionFactorsRefinery``
+
+:Context Vehicle Emission Factors File *(str)*:
+    The relative or absolute path to the vehicle emission factors file,
+    loaded by ``effects.emission_factors_vehicles.EmissionFactorsVehicles``
+
+:Context Implicit Price Deflators File *(str)*:
+    The relative or absolute path to the implicit price deflators file,
+    loaded by ``effects.cost_factors_scc.CostFactorsSCC``
+
+:Context Consumer Price Index File *(str)*:
+    The relative or absolute path to the consumer price index file,
+    loaded by ``effects.cost_factors_criteria.CostFactorsCriteria``
 
 ----
 
@@ -917,7 +968,6 @@
             self.read_parameter('Vehicle Simulation Results and Costs File')
         self.settings.vehicles_file = self.read_parameter('Vehicles File')
 
-<<<<<<< HEAD
         # read postproc settings
         self.settings.criteria_cost_factors_file = self.read_parameter('Context Criteria Cost Factors File')
         self.settings.scc_cost_factors_file = self.read_parameter('Context SCC Cost Factors File')
@@ -932,8 +982,6 @@
         self.settings.ip_deflators_file = self.read_parameter('Context Implicit Price Deflators File')
         self.settings.cpi_deflators_file = self.read_parameter('Context Consumer Price Index File')
 
-=======
->>>>>>> 77356c4c
         # read policy settings
         self.settings.drive_cycle_weights_file = self.read_parameter('Drive Cycle Weights File')
         self.settings.drive_cycles_file = self.read_parameter('Drive Cycles File')
