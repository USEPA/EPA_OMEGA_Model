--- conflicted
+++ resolved
@@ -220,13 +220,6 @@
 
                 # get context fuel cost per mile
                 context_fuel_cpm = context_fuel_cpm_dict[(vehicle_id, age)]['fuel_cost_per_mile']
-<<<<<<< HEAD
-                if context_fuel_cpm > 0:
-                    rebound_effect = calc_rebound_effect(context_fuel_cpm, fuel_cpm, rebound_rate)
-                else:
-                    rebound_effect = 0
-=======
->>>>>>> f6f15998
 
                 if fuel_flag == 2:
                     rebound_rate = rebound_rate_ice
